--- conflicted
+++ resolved
@@ -12,39 +12,9 @@
     interventions: Optional[Dict[str, torch.Tensor]] = None,
     *,
     time_unit: Optional[str] = "(unknown)",
-<<<<<<< HEAD
-    ensemble_quantiles: Optional[bool] = False,
-    alpha_qs: Optional[Iterable[float]] = [
-        0.01,
-        0.025,
-        0.05,
-        0.1,
-        0.15,
-        0.2,
-        0.25,
-        0.3,
-        0.35,
-        0.4,
-        0.45,
-        0.5,
-        0.55,
-        0.6,
-        0.65,
-        0.7,
-        0.75,
-        0.8,
-        0.85,
-        0.9,
-        0.95,
-        0.975,
-        0.99,
-    ],
-    num_ensemble_quantiles: Optional[int] = 0,
-=======
     quantiles: Optional[bool] = False,
     alpha_qs: Optional[Iterable[float]] = [0.01, 0.025, 0.05, 0.1, 0.15, 0.2, 0.25, 0.3, 0.35, 0.4, 0.45, 0.5, 0.55, 0.6, 0.65, 0.7, 0.75, 0.8, 0.85, 0.9, 0.95, 0.975, 0.99],
     num_quantiles: Optional[int] = 0,
->>>>>>> a36cb38f
     stacking_order: Optional[str] = "timepoints",
     observables: Optional[Dict[str, Callable]] = None,
     train_end_point: Optional[float] = None,
@@ -134,57 +104,14 @@
             alpha_qs[0] = 0.01
             alpha_qs[-1] = 0.99
         else:
-<<<<<<< HEAD
-            num_ensemble_quantiles = len(alpha_qs)
-
-=======
             num_quantiles = len(alpha_qs)
         
->>>>>>> a36cb38f
         # Solution (state variables)
         for k, v in pyciemss_results["states"].items():
             q_vals = np.quantile(v, alpha_qs, axis=0)
             k = k.replace("_sol", "")
             if stacking_order == "timepoints":
                 # Keeping timepoints together
-<<<<<<< HEAD
-                q["timepoint_id"].extend(
-                    list(
-                        np.repeat(
-                            np.array(range(num_timepoints)), num_ensemble_quantiles
-                        )
-                    )
-                )
-                q["target"].extend([k] * num_timepoints * num_ensemble_quantiles)
-                q["type"].extend(["quantile"] * num_timepoints * num_ensemble_quantiles)
-                q["quantile"].extend(list(np.tile(alpha_qs, num_timepoints)))
-                q["value"].extend(
-                    list(
-                        np.squeeze(
-                            q_vals.T.reshape(
-                                (num_timepoints * num_ensemble_quantiles, 1)
-                            )
-                        )
-                    )
-                )
-            elif stacking_order == "quantiles":
-                # Keeping quantiles together
-                q["timepoint_id"].extend(
-                    list(
-                        np.tile(np.array(range(num_timepoints)), num_ensemble_quantiles)
-                    )
-                )
-                q["target"].extend([k] * num_timepoints * num_ensemble_quantiles)
-                q["type"].extend(["quantile"] * num_timepoints * num_ensemble_quantiles)
-                q["quantile"].extend(list(np.repeat(alpha_qs, num_timepoints)))
-                q["value"].extend(
-                    list(
-                        np.squeeze(
-                            q_vals.reshape((num_timepoints * num_ensemble_quantiles, 1))
-                        )
-                    )
-                )
-=======
                 q["timepoint_id"].extend(list(np.repeat(np.array(range(num_timepoints)), num_quantiles)))
                 q["output"].extend([k]*num_timepoints*num_quantiles)
                 q["type"].extend(["quantile"]*num_timepoints*num_quantiles)
@@ -197,23 +124,18 @@
                 q["type"].extend(["quantile"]*num_timepoints*num_quantiles)
                 q["quantile"].extend(list(np.repeat(alpha_qs, num_timepoints)))
                 q["value"].extend(list(np.squeeze(q_vals.reshape((num_timepoints * num_quantiles, 1)))))
->>>>>>> a36cb38f
             else:
                 raise Exception("Incorrect input for stacking_order.")
         q["inc_cum"].extend(["inc"]*num_timepoints*num_quantiles*len(pyciemss_results["states"].items()))
         result_q = pd.DataFrame(q)
         if time_unit is not None:
             all_timepoints = result_q["timepoint_id"].map(lambda v: timepoints[v])
-<<<<<<< HEAD
-            result_q = result_q.assign(**{f"timepoint_{time_unit}": all_timepoints})
-=======
             result_q = result_q.assign(**{f"number_{time_unit}": all_timepoints})   
             result_q = result_q[["timepoint_id", f"number_{time_unit}", "inc_cum", "output", "type", "quantile", "value"]]
             if train_end_point is None:
                 result_q["Forecast_Backcast"] = "Forecast"
             else:
                 result_q["Forecast_Backcast"] = np.where(result_q[f"number_{time_unit}"] > train_end_point, "Forecast", "Backcast")
->>>>>>> a36cb38f
         return result, result_q
     else:
         return result
@@ -305,33 +227,6 @@
     return result
 
 
-<<<<<<< HEAD
-def solutions_to_observations(
-    timepoints: Iterable, df: pd.DataFrame
-) -> Dict[any, pd.DataFrame]:
-    """Convert pyciemss outputs to data observations."""
-
-    observations = dict()
-
-    # Use groupby to create separate DataFrames
-    # for idx, observation in df.groupby(level=1):
-    for idx, observation in df.groupby("sample_id"):
-        # Drop solutions
-        observation = observation.drop(
-            [k for k in observation.columns if "_sol" != k[-4:]], axis=1
-        )
-
-        # Remove tags added by underscores
-        observation = observation.rename(
-            columns={k: k.rsplit("_", 1)[0] for k in observation.columns}
-        )
-        observation["Timestep"] = timepoints
-
-        observations[idx] = observation[
-            ["Timestep"] + [c for c in observation.columns[:-1]]
-        ]
-    return observations
-=======
 def solutions_to_observations(timepoints: Iterable, df: pd.DataFrame) -> Dict[str, pd.DataFrame]:
     """Convert pyciemss outputs to data observations."""
     # Use groupby to create separate DataFrames
@@ -370,5 +265,4 @@
             mapped_result_dict[mapped_to_key] = result_dict[mapped_from_key]
 
         return mapped_result_dict
-    return solution_mapping_f
->>>>>>> a36cb38f
+    return solution_mapping_f