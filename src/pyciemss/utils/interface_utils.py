--- conflicted
+++ resolved
@@ -80,16 +80,9 @@
 
     if observables is not None:
         expression_vars = {
-<<<<<<< HEAD
-            k[:-4]: torch.squeeze( torch.tensor(d[k]), dim=-1)
-            for k in pyciemss_results["states"].keys()
-        }
-        print(f"expression_vars: {expression_vars}\n states: {pyciemss_results['states'].keys()}")
-=======
             k.replace('_sol', ''): torch.squeeze( torch.tensor(d[k]), dim=-1)
             for k in pyciemss_results["states"].keys()
         }
->>>>>>> 63794608
         d = {
             **d,
             **{
@@ -234,7 +227,6 @@
 
         observations[idx] = observation[['Timestep'] + [c for c in observation.columns[:-1]]]
     return observations
-<<<<<<< HEAD
       
 def create_mapping_function_from_observables(model, solution_mapping):
     def solution_mapping_f(solution):
@@ -247,7 +239,4 @@
             mapped_result_dict[mapped_to_key] = result_dict[mapped_from_key]
 
         return mapped_result_dict
-    return solution_mapping_f
-=======
-      
->>>>>>> 63794608
+    return solution_mapping_f