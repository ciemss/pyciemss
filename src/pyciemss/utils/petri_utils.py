import json
import functools
import collections
import numbers
from typing import TypedDict, Literal, TypeVar, Optional, Callable, List, Tuple, Dict, Union, NamedTuple

import torch
import numpy
import pyro
import pandas as pd
import networkx as nx
from itertools import groupby
import urllib.request


__all__ = ['seq_id_suffix',
           'load_sim_result',
           'load',
           'draw_petri',
           'natural_order',
           'add_state_indicies',
           'register_template',
           'natural_conversion',
           'natural_degradation',
           'natural_order',
           'controlled_conversion',
           'grouped_controlled_conversion',
           'deterministic',
           'petri_to_ode',
           'order_state',
           'unorder_state',
           'duplicate_petri_net',
           'intervene_petri_net',
           'reparameterize'
           ]

from pyciemss.interfaces import DynamicalSystem, intervene

<<<<<<< HEAD
def convert_mira_template_to_askenet_json(url: str) -> dict:
    """Converts a url pointing to a MIRA template to an AskeNet JSON model."""
    res = requests.get(url)
    model_json = res.json()
    model_template = mira.metamodel.TemplateModel.from_json(model_json)
    mira_model = mira.modeling.Model(model_template)
    askenet_model = AskeNetPetriNetModel(mira_model)
    return askenet_model.to_json()

def reparameterize(model: DynamicalSystem, parameters: dict, t0: float=0.0, delta_t: float=1e-5) -> DynamicalSystem:
    """Intervenes on an initialized model to set the parameters as specified in the dictionary."""
    parameter_interventions = [ (t0 + (i+1)*delta_t, param, value) for i, (param, value) in enumerate(parameters.items())]
=======


def reparameterize(model: DynamicalSystem, parameters: dict, t0=0, delta_t=1e-5) -> DynamicalSystem:
    """Intervenes on an initialized model to set the parameters as specified in the dictionary."""
    parameter_interventions = [(t0+(i+1)*delta_t, param, value) for i, (param, value) in enumerate(parameters.items())]
>>>>>>> 2d9d7fb7
    return intervene(model, parameter_interventions)


def seq_id_suffix(df):
    """Utility that turns non-unique-names in to unique names.  (Suitable for a groupby/apply).
    """
    seen = {}
    def maybe_extend(entry):
        count = seen.get(entry, -1)
        count = count + 1
        seen[entry] = count
        if count > 0:
            entry = f"{entry}_{count}"

        return entry

    field = df.columns[0]
    return df.assign(**{"index": [maybe_extend(e) for e in df[field]]}).set_index("index")


def load_sim_result(results_file, petrisource, orient="wide")  -> pd.DataFrame:
    """Create a dataframe froma petrinet JSON definition and a results file.

    ASSUMES the results file came from a simuliation using the petri_file
    (the only check is that the number of states in the petri_file
     matches the number of measurements at each time-point.)

    Args:
        results_file (path-like): JSON file with 'states' and 'time' entries (similar to json2mtk output)
        petrisource (petrinet graph, file or url): A petrinet, similar to the one loaded by 'load'

    Returns:
        pandas dataframe: Wide-format data frame of simuliation results, column labels from the petri_file
    """
    if isinstance(petrisource, str):
        petrinet = load(url=petrisource)
    else:
        petrinet = petrisource

    if orient not in ["wide", "long"]:
        raise ValueError(f"Invalid 'orient' passed {orient}. Only 'wide' and 'narrow' accepted.")


    with open(results_file) as f:
        results = json.load(f)

    state_names = nx.get_node_attributes(petrinet, "sname").values()

    wide =  pd.DataFrame(results["states"], columns=state_names,
                         index = pd.Series(results["time"], name="time"))

    if orient == "narrow":
        pass

    elif orient == "wide":
        df = wide

    return df


def load(petrisource=None, uniquer=seq_id_suffix) -> nx.MultiDiGraph:
    """ Create a newtworkx output from a petri-net specification

    Args:
        petri (optional): Dictionary-description of a petrinet (e.g., results of a json.load from a file)
               In particular, expects keys S (states), T (transitions), I (inputs), O (outputs).
               S and T are lists describing nodes,
               I and O are lists of pairs of indicies describing edges

        uniquer (optional): Function to making unique identifiers
        file (optional): path-like to load a petrinet from.
                         Ignored if petri is not None.
        url (optional): url to load a petrinet from.
                        Ignored if petri is not None or file is not None.

    Returns:
        networkx DiGraph: Digraph representing the petrinet
    """
    if isinstance(petrisource, str) and petrisource.startswith("http"):
        with urllib.request.urlopen(petrisource) as url:
            petri = json.load(url)
    elif isinstance(petrisource, str):
        with open(petrisource) as f:
            petri = json.load(f)
    else:
        ##Assumes its dictionary-like!
        petri = petrisource

    states = uniquer(pd.DataFrame(petri["S"]))
    transitions = uniquer(pd.DataFrame(petri["T"]))
    inputs = pd.DataFrame(petri["I"])
    outputs = pd.DataFrame(petri["O"])

    input_edges = [*zip(inputs['is'].map(lambda v: states.index[v-1]),
                    inputs['it'].map(lambda v: transitions.index[v-1]))]

    output_edges = [*zip(outputs['ot'].map(lambda v: transitions.index[v-1]),
                    outputs['os'].map(lambda v: states.index[v-1]))]

    G = nx.MultiDiGraph()
    st = states.assign(type="state").to_dict(orient="index")
    tr = transitions.assign(type="transition").to_dict(orient="index")
    G.add_nodes_from(st.items())
    G.add_nodes_from(tr.items())
    G.add_edges_from(input_edges + output_edges)

    return G


def draw_petri(G: nx.MultiDiGraph, ax=None) -> None:
    """Convenience utility to draw a networkx graph, assuming it represents a petrinet.

    Assumes the graph has a "type" attribute and that the type are "state" and "transition" (case sensitive).

    TODO: Does not proerly handle multiple links between the same nodes (will overplot right now).
    TODO: Improve so it accounts for the size of the text involved.
    """
    G2 = nx.MultiDiGraph()
    G2.add_nodes_from(G.nodes(data=False))
    G2.add_edges_from(G.edges)
    G2 = nx.convert_node_labels_to_integers(G2, ordering="default")
    mapping = dict(zip(G2.nodes, sorted(G.nodes)))

    pos = nx.nx_pydot.graphviz_layout(G2)
    pos = {mapping[int(n)]: values for n, values in pos.items()}

    _k = lambda v: v[1]
    types = sorted(nx.get_node_attributes(G, "type").items(), key=_k)
    types = {t: [v[0] for v in nodes]
             for t,nodes
             in groupby(types, _k)}

    def _get_id(n, d):
        try: return  d["sname"]
        except KeyError: pass

        try: return d["tname"]
        except KeyError: pass

        return n

    labels = {n:_get_id(n, d) for n, d in G.nodes(data=True)}
    print(types)
    nx.draw_networkx_edges(G, pos=pos, ax=ax)
    nx.draw_networkx_nodes(G, pos=pos, nodelist=types["state"], node_color="lightblue", node_shape="o", ax=ax)
    nx.draw_networkx_nodes(G, pos=pos, nodelist=types["transition"], node_color="darkorange", node_shape="s", ax=ax)
    nx.draw_networkx_labels(G, pos=pos, labels=labels, ax=ax)



T = TypeVar("T", bound=Union[numbers.Number, torch.Tensor])
Template = Callable[[Dict[str, T], T, Tuple[T, ...]], Tuple[T, ...]]
_TEMPLATES: Dict[str, Template] = {}

def natural_order(G):
    """Assigns state indicies based on iteration order of G"""
    states = [n for n, data in G.nodes(data=True)
              if data["type"]=="state"]
    return {n: i for i, n in enumerate(states)}


def add_state_indicies(G, ordering_principle=natural_order, overwrite=False, in_place=False):
    """
    Add a 'state_index' field to G if it does not already exist.

    """
    if not in_place:
        G = G.copy()

    if not overwrite and len(nx.get_node_attributes(G, "state_index")) > 0:
        return G

    state_idx = ordering_principle(G)
    nx.set_node_attributes(G, state_idx, name="state_index")
    return G

def register_template(name: str, func: Optional[Template[T]] = None):
    if func is None:
        return functools.partial(register_template, name)

    _TEMPLATES[name] = func
    return func


@register_template("NaturalDegradation")
def natural_degradation(params: Dict[str, T], states: Tuple[T, ...], t: T) -> Tuple[T, ...]:
    raise NotImplementedError  # TODO


@register_template("NaturalConversion")
def natural_conversion(params: Dict[str, T], t: T, states: Tuple[T, ...]) -> Tuple[T, ...]:
    # e.g. (I, R) -> (I - 1, R + 1)
    rate = params["gamma"]
    return -rate * states[0], rate * states[0]


@register_template("ControlledConversion")
def controlled_conversion(params: Dict[str, T], t: T, states: Tuple[T, ...]) -> Tuple[T, ...]:
    # e.g. (S, I) -> (S - 1, I + 1)
    rate = params["beta"]
    return -rate * states[0] * states[1], rate * states[0] * states[1]


@register_template("GroupedControlledConversion")
def grouped_controlled_conversion(params: Dict[str, T], t: T, states: Tuple[T, ...]) -> Tuple[T, ...]:
    raise NotImplementedError  # TODO


@torch.fx.wrap
def deterministic(name, value, *, event_dim=None):
    return pyro.deterministic(name, value, event_dim=event_dim)


def petri_to_ode(
    G: nx.MultiDiGraph,
    funcs: Optional[Dict[str, Callable[[Tuple[T, ...], T], Tuple[T, ...]]]] = None,
) -> Callable[[T, Tuple[T, ...]], Tuple[T, ...]]:
    """Create an ODE system from a petri-net definition.

    Args:
        G (nx.MultiDiGraph): Petri-net graph

    Returns
        Callable: Function that takes a list of state values and returns a list of derivatives.
    """
    state2ind = {node: data["state_index"] for node, data in G.nodes(data=True)
                 if data["type"] == "state"}

    if funcs is None:
        funcs = {}

    for node, data in G.nodes(data=True):
        if data["type"] == "transition" and node not in funcs:
            funcs[node] = functools.partial(
                _TEMPLATES[data["template_type"]],
                {data['parameter_name']: data['parameter_value']}
            )

    def dX_dt(t: T, state: Tuple[T, ...]) -> Tuple[T, ...]:
        states = unorder_state(G, *(state[i] for i in range(len(state2ind))))
        derivs = {k: 0. for k in state2ind}
        for node, data in G.nodes(data=True):
            if data["type"] == "transition":
                node_input_names = {e[0] for e in G.in_edges(node, data=True)} | \
                    {e[1] for e in G.out_edges(node, data=True)}
                node_inputs = order_state(G, **{k: states[k] for k in node_input_names})
                du_dts = funcs[node](t, node_inputs)
                for i, name in enumerate(sorted(node_input_names, key=lambda k: state2ind[k])):
                    derivs[name] += deterministic(f"partial_{node}_{name}", du_dts[i])

        return order_state(G, **{name: deterministic(f"d{name}_dt", dx_dt) for name, dx_dt in derivs.items()})

    return dX_dt


def order_state(G: nx.MultiDiGraph, **states: T) -> Tuple[T, ...]:
    state2ind = {node: data["state_index"] for node, data in G.nodes(data=True)
                 if data["type"] == "state"}
    return tuple(states[name] for name in sorted(states.keys(), key=lambda k: state2ind[k]))


def unorder_state(G: nx.MultiDiGraph, *states: T) -> Dict[str, T]:
    ind2state = {data["state_index"]: node for node, data in G.nodes(data=True)
                 if data["type"] == "state"}
    return {ind2state[ind]: states[ind] for ind in ind2state}


def duplicate_petri_net(G: nx.MultiDiGraph, *, suffix: str = "cf") -> nx.MultiDiGraph:
    """Duplicate a petri-net graph.

    Args:
        G (nx.MultiDiGraph): Petri-net graph

    Returns
        nx.MultiDiGraph: New graph with interventions applied
    """
    G2 = nx.MultiDiGraph()
    G2.add_nodes_from(G.nodes(data=True))
    G2.add_edges_from(G.edges(data=True))
    G2.add_nodes_from(
        (f"{node}_{suffix}", data) for node, data in G.nodes(data=True)
    )
    G2.add_edges_from(
        (f"{u}_{suffix}", f"{v}_{suffix}", data) for u, v, data in G.edges(data=True)
    )
    return G2


def intervene_petri_net(
    G: nx.MultiDiGraph,
    **interventions: Optional[nx.MultiDiGraph],
) -> nx.MultiDiGraph:
    """Intervene on a petri-net graph.

    Args:
        G (nx.MultiDiGraph): Petri-net graph
        interventions (Optional[nx.MultiDiGraph]): Interventions to apply

    Returns
        nx.MultiDiGraph: New graph with interventions applied
    """
    G2 = G.copy()

    for name, fragment in interventions.items():
        if fragment is None:
            assert name in G.nodes, f"Cannot remove nonexistent transition {name}"
        else:
            assert set(
                v for v, data in fragment.nodes(data=True)
                if data["type"] == "transition"
            ) == {name}, f"Intervention {name} must contain exactly one transition"

        if name in G.nodes:
            G2.remove_node(name)  # XXX does this remove edges too?

        # Add nodes and edges from the intervention graph fragment.
        for node, data in fragment.nodes(data=True):
            if node not in G2.nodes:
                G2.add_node(node, **data)

        for u, v, data in fragment.edges(data=True):
            G2.add_edge(u, v, **data)

    return G2<|MERGE_RESOLUTION|>--- conflicted
+++ resolved
@@ -1,9 +1,12 @@
+import mira
+import mira.modeling
+from mira.modeling.askenet.petri import AskeNetPetriNetModel
 import json
 import functools
 import collections
 import numbers
 from typing import TypedDict, Literal, TypeVar, Optional, Callable, List, Tuple, Dict, Union, NamedTuple
-
+import requests
 import torch
 import numpy
 import pyro
@@ -36,7 +39,7 @@
 
 from pyciemss.interfaces import DynamicalSystem, intervene
 
-<<<<<<< HEAD
+
 def convert_mira_template_to_askenet_json(url: str) -> dict:
     """Converts a url pointing to a MIRA template to an AskeNet JSON model."""
     res = requests.get(url)
@@ -46,16 +49,10 @@
     askenet_model = AskeNetPetriNetModel(mira_model)
     return askenet_model.to_json()
 
-def reparameterize(model: DynamicalSystem, parameters: dict, t0: float=0.0, delta_t: float=1e-5) -> DynamicalSystem:
-    """Intervenes on an initialized model to set the parameters as specified in the dictionary."""
-    parameter_interventions = [ (t0 + (i+1)*delta_t, param, value) for i, (param, value) in enumerate(parameters.items())]
-=======
-
-
-def reparameterize(model: DynamicalSystem, parameters: dict, t0=0, delta_t=1e-5) -> DynamicalSystem:
+
+def reparameterize(model: DynamicalSystem, parameters: dict, t0: float = 0.0, delta_t: float = 1e-5) -> DynamicalSystem:
     """Intervenes on an initialized model to set the parameters as specified in the dictionary."""
     parameter_interventions = [(t0+(i+1)*delta_t, param, value) for i, (param, value) in enumerate(parameters.items())]
->>>>>>> 2d9d7fb7
     return intervene(model, parameter_interventions)
 
 
