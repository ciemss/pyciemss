--- conflicted
+++ resolved
@@ -18,11 +18,8 @@
 __all__ = ['seq_id_suffix',
            'load_sim_result',
            'load',
-<<<<<<< HEAD
            'encode',
-=======
            'load_mira',
->>>>>>> 744a0d69
            'draw_petri',
            'natural_order',
            'add_state_indicies',
@@ -39,7 +36,6 @@
            'duplicate_petri_net',
            'intervene_petri_net',
            'get_mira_initial_values',
-           'encode',
            'get_mira_parameter_values',
            'set_mira_initial_values',
            'set_mira_parameter_values'
@@ -103,10 +99,6 @@
     return df
 
 
-<<<<<<< HEAD
-def dump(petrinet, target):
-    pass
-=======
 def load_mira(template_model: "mira.metamodel.TemplateModel") -> nx.MultiDiGraph:
     """Generate a NetworkX output from a MIRA metamodel template specification."""
     from mira.modeling import Model
@@ -116,8 +108,6 @@
     petri_net_model = PetriNetModel(model)
     petri_net_json = petri_net_model.to_json()
     return load(petri_net_json)
-
->>>>>>> 744a0d69
 
 def load(petrisource=None, uniquer=seq_id_suffix) -> nx.MultiDiGraph:
     """ Create a newtworkx output from a petri-net specification
@@ -168,67 +158,7 @@
     return G
 
 
-def encode(petrinet):
-    """Encode petrinet as a dictionary with the following keys:
-    S -- List of state nodes (with attributes)
-    T -- List of transition nodes (with attributes)
-    I -- Edges from state to transition (essentially pairs of indicies in S & T)
-    O -- Edges from transition to state (essentially pairs of indicies in T & S)
-        
-    returns dictionary encoding of graph, suitable for dumping to a file as JSON.
-
-    It is intended that a round-trip encoding yields an isomorphic graph.  In code:
-       `import networkx.algorithms.isomorphism as iso
-       G1 = load(<file>)
-       G2 = load(encode(G))
-       atts = {*petri_G.nodes["S"].keys()} | {*petri_G.nodes["t1"].keys()}
-       defaults = [None for _ in atts]
-       assert(nx.is_isomorphic(petri_G, petri_G2, iso.categorical_node_match(atts, defaults)))
-       `
-    """
-    
-    # Node lists------
-    def _clean(d, remove=["type"]):
-        d = d.copy()
-        for k in remove:
-            del d[k]
-        return d
-
-    _k = lambda v: v[1]
-    types = sorted(nx.get_node_attributes(petrinet, "type").items(), key=_k)
-    types = {t: [v[0] for v in nodes]
-             for t,nodes
-             in groupby(types, _k)}
-
-    S = [_clean(petrinet.nodes[n]) for n in types["state"]]
-    T = [_clean(petrinet.nodes[n]) for n in types["transition"]]
-    
-    
-    # Edge lists ------
-    s_order = [e["sname"] for e in S]
-    t_order = [e["tname"] for e in T]    
-    def _build_pairs(a,b):
-        if a in s_order:
-            return {"is": s_order.index(a)+1,
-                    "it": t_order.index(b)+1
-                   }
-        else:
-            return {"os": s_order.index(b)+1,
-                    "ot": t_order.index(a)+1
-                   }
-
-    pairs = [_build_pairs(a, b) for a, b in petrinet.edges()]
-    _k = lambda v: "I" if "is" in v.keys() else "O"
-    edge_types = sorted(pairs, key=_k)
-    edge_types = {t:[*edges]
-                     for t, edges
-                     in groupby(edge_types, _k)}    
-    json = {"S": S,
-            "T": T,
-            "I": edge_types["I"],
-            "O": edge_types["O"]
-           }
-    return json
+
 
 
 def draw_petri(G: nx.MultiDiGraph, ax=None) -> None:
