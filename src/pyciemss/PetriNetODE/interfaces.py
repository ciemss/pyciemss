--- conflicted
+++ resolved
@@ -10,11 +10,7 @@
 )
 from pyciemss.risk.ouu import computeRisk, solveOUU
 from pyciemss.risk.risk_measures import alpha_quantile, alpha_superquantile
-<<<<<<< HEAD
 from pyciemss.utils.interface_utils import convert_to_output_format, csv_to_list
-=======
-from pyciemss.utils.output_processing_utils import convert_to_output_format
->>>>>>> 01c62704
 
 import time
 import numpy as np
@@ -90,11 +86,7 @@
 
 def load_and_calibrate_and_sample_petri_model(
     petri_model_or_path: Union[str, mira.metamodel.TemplateModel, mira.modeling.Model],
-<<<<<<< HEAD
     data_path: str,
-=======
-    data: Iterable[Tuple[float, dict[str, float]]],
->>>>>>> 01c62704
     num_samples: int,
     timepoints: Iterable[float],
     start_state: Optional[dict[str, float]] = None,
@@ -111,12 +103,9 @@
     """
     Load a petri net from a file, compile it into a probabilistic program, and sample from it.
     """
-<<<<<<< HEAD
 
     data = csv_to_list(data_path)
-
-=======
->>>>>>> 01c62704
+  
     model = load_petri_model(
         petri_model_or_path=petri_model_or_path,
         add_uncertainty=add_uncertainty,
