--- conflicted
+++ resolved
@@ -51,10 +51,7 @@
     num_samples: int,
     timepoints: Iterable[float],
     *,
-<<<<<<< HEAD
-=======
     interventions: Optional[Iterable[Tuple[float, str, float]]] = None,
->>>>>>> f8e000bb
     start_state: Optional[dict[str, float]] = None,
     pseudocount: float = 1.0,
     start_time: float = -1e-10,
@@ -130,10 +127,7 @@
     num_samples: int,
     timepoints: Iterable[float],
     *,
-<<<<<<< HEAD
-=======
     interventions: Optional[Iterable[Tuple[float, str, float]]] = None,
->>>>>>> f8e000bb
     start_state: Optional[dict[str, float]] = None,
     pseudocount: float = 1.0,
     start_time: float = -1e-10,
