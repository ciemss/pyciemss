--- conflicted
+++ resolved
@@ -313,28 +313,6 @@
                 getattr(self, f"default_initial_state_{get_name(var)}", None)
                 for var in self.var_order.values()
             )
-<<<<<<< HEAD
-    
-    def compile_rate_law(self) -> Callable[[float, Tuple[torch.Tensor]], Tuple[torch.Tensor]]:
-        """Compile the deriv function during initialization."""
-
-        # compute the symbolic derivatives
-        symbolic_derivs = {get_name(var): 0 for var in self.var_order.values()}
-        for t in self.G.transitions.values():
-            flux = self.extract_sympy(t.template.rate_law)
-            for c in t.consumed:
-                symbolic_derivs[get_name(c)] -= flux
-            for p in t.produced:
-                symbolic_derivs[get_name(p)] += flux
-
-        # convert to a function
-        numeric_derivs = SymPyModule(expressions=[symbolic_derivs[get_name(k)] for k in self.var_order.values()])
-        return numeric_derivs
-        
-    def extract_sympy(self, sympy_expr_str: mira.metamodel.templates.SympyExprStr) -> sympy.Expr:
-        """Convert the mira SympyExprStr to a sympy.Expr."""
-        return sympy_expr_str.args[0]
-=======
         
         # Set up the parameters
         for param_info in G.parameters.values():
@@ -357,7 +335,26 @@
                     param_info.value = pyro.distributions.Uniform(0.0, 0.1)
                 elif isinstance(param_value, (int, float)):
                     param_info.value = pyro.distributions.Uniform(max(0.9 * param_value, 0.0), 1.1 * param_value)
->>>>>>> 02f8265c
+
+    def compile_rate_law(self) -> Callable[[float, Tuple[torch.Tensor]], Tuple[torch.Tensor]]:
+        """Compile the deriv function during initialization."""
+
+        # compute the symbolic derivatives
+        symbolic_derivs = {get_name(var): 0 for var in self.var_order.values()}
+        for t in self.G.transitions.values():
+            flux = self.extract_sympy(t.template.rate_law)
+            for c in t.consumed:
+                symbolic_derivs[get_name(c)] -= flux
+            for p in t.produced:
+                symbolic_derivs[get_name(p)] += flux
+
+        # convert to a function
+        numeric_derivs = SymPyModule(expressions=[symbolic_derivs[get_name(k)] for k in self.var_order.values()])
+        return numeric_derivs
+        
+    def extract_sympy(self, sympy_expr_str: mira.metamodel.templates.SympyExprStr) -> sympy.Expr:
+        """Convert the mira SympyExprStr to a sympy.Expr."""
+        return sympy_expr_str.args[0]
 
     def create_var_order(self) -> dict[str, int]:
         '''
@@ -531,25 +528,8 @@
     This is a wrapper around PetriNetODESystem that adds Beta noise to the ODE system.
     Additionally, this wrapper adds a uniform prior on the model parameters.
     '''
-<<<<<<< HEAD
-    def __init__(self, G: mira.modeling.Model, pseudocount: float = 1, compile_rate_law_p=True):
-
-        for param_info in G.parameters.values():
-            param_value = param_info.value
-            if param_value is None:
-                param_info.value = pyro.distributions.Uniform(0.0, 1.0)
-            elif param_value <= 0:
-                warnings_string = f"Parameter {get_name(param_info)} has value {param_value} <= 0.0 and will be set to Uniform(0, 0.1)"
-                warnings.warn(warnings_string)
-                param_info.value = pyro.distributions.Uniform(0.0, 0.1)
-            elif isinstance(param_value, (int, float)):
-                param_info.value = pyro.distributions.Uniform(max(0.9 * param_value, 0.0), 1.1 * param_value)
-
+    def __init__(self, G: mira.modeling.Model, pseudocount: float = 1, compile_rate_law_p: bool = True):
         super().__init__(G, compile_rate_law_p=compile_rate_law_p)
-=======
-    def __init__(self, G: mira.modeling.Model, pseudocount: float = 1):
-        super().__init__(G)
->>>>>>> 02f8265c
         self.register_buffer("pseudocount", torch.as_tensor(pseudocount))
 
     def __repr__(self):
