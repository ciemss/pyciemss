--- conflicted
+++ resolved
@@ -23,7 +23,8 @@
 
 from pyciemss.interfaces import DynamicalSystem
 
-from pyciemss.PetriNetODE.events import Event, StaticEvent, StartEvent, ObservationEvent, LoggingEvent, StaticParameterInterventionEvent
+from pyciemss.PetriNetODE.events import (Event, StaticEvent, StartEvent, ObservationEvent,
+                                         LoggingEvent, StaticParameterInterventionEvent)
 
 Time = Union[float, torch.tensor]
 State = tuple[torch.tensor]
@@ -53,15 +54,12 @@
         self._observation_values = {}
         self._observation_indices_and_values_are_set_up = False
 
-<<<<<<< HEAD
-=======
     def create_var_order(self) -> dict[str, int]:
         '''
         Returns the order of the variables in the state vector used in the `deriv` method.
         '''
         raise NotImplementedError
 
->>>>>>> fd9cfd69
     def load_events(self, events: List[Event]) -> None:
         '''
         Loads a list of events into the model.
@@ -107,8 +105,11 @@
             self._observation_indices = {}
             self._observation_values = {}
             for var_name in self._observation_var_names:
-                self._observation_indices[var_name] = [i for i, event in enumerate(self._static_events) if isinstance(event, ObservationEvent) and var_name in event.observation.keys()]
-                self._observation_values[var_name] = torch.stack([self._static_events[i].observation[var_name] for i in self._observation_indices[var_name]])
+                self._observation_indices[var_name] = [i for i, event in enumerate(self._static_events)
+                                                       if isinstance(event, ObservationEvent)
+                                                       and var_name in event.observation.keys()]
+                self._observation_values[var_name] = torch.stack([self._static_events[i].observation[var_name]
+                                                                  for i in self._observation_indices[var_name]])
 
             self._observation_indices_and_values_are_set_up = True
 
@@ -166,17 +167,7 @@
         This needs to be called once for each `var_name` in the set of observed variables.
         '''
         raise NotImplementedError
-<<<<<<< HEAD
-
-    def var_order(self) -> OrderedDict[str, int]:
-        '''
-        Returns a dictionary mapping variable names to their order in the state vector.
-        '''
-        raise NotImplementedError
-
-=======
-    
->>>>>>> fd9cfd69
+
     def static_parameter_intervention(self, parameter: str, value: torch.Tensor):
         '''
         Inplace method defining how interventions are applied to modify the model parameters.
@@ -197,7 +188,7 @@
         assert isinstance(self._static_events[0], StartEvent)
 
         # Load initial state
-        initial_state = tuple(self._static_events[0].initial_state[v] for v in self.var_order().keys())
+        initial_state = tuple(self._static_events[0].initial_state[v] for v in self.var_order.keys())
 
         # Get tspan from static events
         tspan = torch.tensor([e.time for e in self._static_events])
@@ -316,7 +307,7 @@
 
     def create_var_order(self) -> dict[str, int]:
         '''
-        Returns the order of the variables in the state vector used in the `deriv` method. 
+        Returns the order of the variables in the state vector used in the `deriv` method.
         Specialization of the base class method using the Mira graph object.
         '''
         return collections.OrderedDict(
