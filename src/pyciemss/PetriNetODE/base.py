import collections
import functools
import json
import operator
import os
from typing import Dict, List, Optional, Union, OrderedDict

import networkx
import numpy
import torch
import pyro

import mira
import mira.modeling
import mira.modeling.petri
import mira.metamodel
import mira.sources
import mira.sources.petri

from mira.metamodel.ops import aggregate_parameters

from pyciemss.utils.distributions import ScaledBeta

import bisect

from torchdiffeq import odeint

from pyciemss.interfaces import DynamicalSystem

from pyciemss.PetriNetODE.events import (Event, StaticEvent, StartEvent, ObservationEvent,
                                         LoggingEvent, StaticParameterInterventionEvent)

Time = Union[float, torch.tensor]
State = tuple[torch.tensor]
StateDeriv = tuple[torch.tensor]
Solution = Dict[str, torch.tensor]

class PetriNetODESystem(DynamicalSystem):
    '''
    Base class for ordinary differential equations models in PyCIEMSS.
    '''

    def __init__(self):
        super().__init__()
        # The order of the variables in the state vector used in the `deriv` method.
        self.var_order = self.create_var_order()
        self.total_population = None

    def reset(self) -> None:
        '''
        Resets the model to its initial state.
        '''
        self._observation_var_names = []
        self._static_events = []
        self._dynamic_stop_events = []
        self._observation_indices = {}
        self._observation_values = {}
        self._observation_indices_and_values_are_set_up = False

    def create_var_order(self) -> dict[str, int]:
        '''
        Returns the order of the variables in the state vector used in the `deriv` method.
        '''
        raise NotImplementedError

    def load_events(self, events: List[Event]) -> None:
        '''
        Loads a list of events into the model.
        '''
        for event in events:
            self.load_event(event)

    def load_event(self, event: Event) -> None:
        '''
        Loads an event into the model.
        '''
        # Execute specializations of the `_load_event` method, dispatched on the type of event.
        self._load_event(event)

        if isinstance(event, StaticEvent):
            # If the event is a start event, we need to assign
            # self.total_population to the sum of the initial populations.
            if isinstance(event, StartEvent):
                self.total_population = sum(event.initial_state.values())

            # If the event is a static event, then we need to set up the observation indices and values again.
            # We'll do this in the `forward` method if necessary.
            self._observation_indices_and_values_are_set_up = False
            bisect.insort(self._static_events, event)
        else:
            # If the event is a dynamic event, then we need to add it to the list of dynamic events.
            raise NotImplementedError

    @functools.singledispatchmethod
    def _load_event(self, event:Event) -> None:
        '''
        Loads an event into the model.
        '''
        pass

    @_load_event.register
    def _load_event_observation_event(self, event: ObservationEvent) -> None:
        # Add the variable names to the list of observation variable names if they are not already there.
        for var_name in event.observation.keys():
            if var_name not in self._observation_var_names:
                self._observation_var_names.append(var_name)

    def _setup_observation_indices_and_values(self):
        '''
        Set up the observation indices and observation values.
        '''
        if not self._observation_indices_and_values_are_set_up:
            self._observation_indices = {}
            self._observation_values = {}
            for var_name in self._observation_var_names:
                self._observation_indices[var_name] = [i for i, event in enumerate(self._static_events)
                                                       if isinstance(event, ObservationEvent)
                                                       and var_name in event.observation.keys()]
                self._observation_values[var_name] = torch.stack([self._static_events[i].observation[var_name]
                                                                  for i in self._observation_indices[var_name]])

            self._observation_indices_and_values_are_set_up = True

    def remove_start_event(self) -> None:
        '''
        Remove the start event from the model.
        '''
        self._remove_static_events(StartEvent)

    def remove_observation_events(self) -> None:
        '''
        Remove all observation events from the model.
        '''
        self._observation_var_names = []
        self._remove_static_events(ObservationEvent)

    def remove_logging_events(self) -> None:
        '''
        Remove all logging events from the model.
        '''
        self._remove_static_events(LoggingEvent)

    def remove_static_parameter_intervention_events(self) -> None:
        '''
        Remove all static parameter intervention events from the model.
        '''
        self._remove_static_events(StaticParameterInterventionEvent)

    def _remove_static_events(self, event_class) -> None:
        '''
        Remove all static events of Type `event_class` from the model.
        '''
        self._static_events = [event for event in self._static_events if not isinstance(event, event_class)]
        self._observation_indices_and_values_are_set_up = False

    def deriv(self, t: Time, state: State) -> StateDeriv:
        '''
        Returns a derivate of `state` with respect to `t`.
        '''
        raise NotImplementedError

    @pyro.nn.pyro_method
    def param_prior(self) -> None:
        '''
        Inplace method defining the prior distribution over model parameters.
        All random variables must be defined using `pyro.sample` or `PyroSample` methods.
        '''
        raise NotImplementedError

    @pyro.nn.pyro_method
    def observation_model(self, solution: Dict[str, torch.Tensor], var_name: str) -> None:
        '''
        Conditional distribution of observations given true state trajectory.
        All random variables must be defined using `pyro.sample` or `PyroSample` methods.
        This needs to be called once for each `var_name` in the set of observed variables.
        '''
        raise NotImplementedError

    def static_parameter_intervention(self, parameter: str, value: torch.Tensor):
        '''
        Inplace method defining how interventions are applied to modify the model parameters.
        '''
        raise NotImplementedError

    def setup_before_solve(self) -> None:
        '''
        Inplace method for setting up the model.
        '''
        self._setup_observation_indices_and_values()

    @pyro.nn.pyro_method
    def get_solution(self, method="dopri5") -> Solution:
        # Check that the start event is the first event
        assert isinstance(self._static_events[0], StartEvent)

        # Load initial state
        initial_state = tuple(self._static_events[0].initial_state[v] for v in self.var_order.keys())

        # Get tspan from static events
        tspan = torch.tensor([e.time for e in self._static_events])

        solutions = [tuple(s.reshape(-1) for s in initial_state)]

        # Find the indices of the static intervention events
        bound_indices = [0] + [i for i, event in enumerate(self._static_events) if isinstance(event, StaticParameterInterventionEvent)] + [len(self._static_events)]
        bound_pairs = zip(bound_indices[:-1], bound_indices[1:])

        # Iterate through the static intervention events, running the ODE solver in between each.
        for (start, stop) in bound_pairs:

            if isinstance(self._static_events[start], StaticParameterInterventionEvent):
                # Apply the intervention
                self.static_parameter_intervention(self._static_events[start].parameter, self._static_events[start].value)

            # Construct a tspan between the current time and the next static intervention event
            local_tspan = tspan[start:stop+1]

            # Simulate from ODE with the new local tspan
            local_solution = odeint(self.deriv, initial_state, local_tspan, method=method)

            # Add the solution to the solutions list.
            solutions.append(tuple(s[1:] for s in local_solution))

            # update the initial_state
            initial_state = tuple(s[-1] for s in local_solution)

        # Concatenate the solutions
        solution = tuple(torch.cat(s) for s in zip(*solutions))
        solution = {v: solution[i] for i, v in enumerate(self.var_order.keys())}

        return solution
    
    @pyro.nn.pyro_method
    def add_observation_likelihoods(self, solution: Solution) -> None:
        '''
        Compute likelihoods for observations.
        '''
        for var_name in self._observation_var_names:
            observation_indices = self._observation_indices[var_name]
            observation_values = self._observation_values[var_name]
            filtered_solution = {v: solution[observation_indices] for v, solution in solution.items()}
            with pyro.condition(data={var_name: observation_values}):
                self.observation_model(filtered_solution, var_name)
    
    def log_solution(self, solution: Solution) -> Solution:
        ''' 
        This method wraps the solution in a pyro.deterministic call to ensure it is in the trace.
        '''
        # Log the solution
        logging_indices = [i for i, event in enumerate(self._static_events) if isinstance(event, LoggingEvent)]

        # Return the logged solution wrapped in a pyro.deterministic call to ensure it is in the trace
        logged_solution = {v: pyro.deterministic(f"{v}_sol", solution[logging_indices]) for v, solution in solution.items()}

        return logged_solution       

@functools.singledispatch
def get_name(obj) -> str:
    """
    Function to get a string-valued name for a MIRA object for use in a Pyro model.

    Guaranteed to be human-readable and unique for Variables,
    and merely unique for everything else.
    """
    raise NotImplementedError


@get_name.register
def _get_name_str(name: str) -> str:
    return name


@get_name.register
def _get_name_variable(var: mira.modeling.Variable) -> str:
    return var.data["name"]


@get_name.register
def _get_name_transition(trans: mira.modeling.Transition) -> str:
    return f"trans_{trans.key}"


@get_name.register
def _get_name_modelparameter(param: mira.modeling.ModelParameter) -> str:
    return param.key


class MiraPetriNetODESystem(PetriNetODESystem):
    """
    Create an ODE system from a petri-net specification.
    """
    def __init__(self, G: mira.modeling.Model):
        self.G = G
        super().__init__()

        if all(var.data.get("initial_value", None) is not None for var in self.var_order.values()):
            for var in self.var_order.values():
                self.register_buffer(
                    f"default_initial_state_{get_name(var)}",
                    torch.as_tensor(var.data["initial_value"])
                )

            self.default_initial_state = tuple(
                getattr(self, f"default_initial_state_{get_name(var)}", None)
                for var in self.var_order.values()
            )

    def create_var_order(self) -> dict[str, int]:
        '''
        Returns the order of the variables in the state vector used in the `deriv` method.
        Specialization of the base class method using the Mira graph object.
        '''
        return collections.OrderedDict(
            (get_name(var), var) for var in sorted(self.G.variables.values(), key=get_name)
        )

    @functools.singledispatchmethod
    @classmethod
    def from_mira(cls, model: mira.modeling.Model) -> "MiraPetriNetODESystem":
        return cls(model)

    @from_mira.register(mira.metamodel.TemplateModel)
    @classmethod
    def _from_template_model(cls, model_template: mira.metamodel.TemplateModel):
        model = cls.from_mira(mira.modeling.Model(model_template))

        # Check if all parameter names are strings
        if all(isinstance(param.key, str) for param in model.G.parameters.values()):
            return model
        else:
            new_template = aggregate_parameters(model_template)
            return cls.from_mira(mira.modeling.Model(new_template))

    @from_mira.register(dict)
    @classmethod
    def _from_json(cls, model_json: dict):
        return cls.from_mira(mira.metamodel.TemplateModel.from_json(model_json))

    @from_mira.register(str)
    @classmethod
    def _from_json_file(cls, model_json_path: str):
        if not os.path.exists(model_json_path):
            raise ValueError(f"Model file not found: {model_json_path}")
        with open(model_json_path, "r") as f:
            return cls.from_mira(json.load(f))

    def to_networkx(self) -> networkx.MultiDiGraph:
        from pyciemss.utils.petri_utils import load
        return load(mira.modeling.petri.PetriNetModel(self.G).to_json())

    @pyro.nn.pyro_method
    def deriv(self, t: Time, state: State) -> StateDeriv:
        states = {k: state[i] for i, k in enumerate(self.var_order.values())}
        derivs = {k: 0. for k in states}

        population_size = sum(states.values())

        for transition in self.G.transitions.values():
            flux = getattr(self, get_name(transition.rate)) * functools.reduce(
                operator.mul, [states[k] for k in transition.consumed], 1
            )
            if len(transition.control) > 0:
                flux = flux * sum([states[k] for k in transition.control]) / population_size

            for c in transition.consumed:
                derivs[c] -= flux
            for p in transition.produced:
                derivs[p] += flux

        return tuple(derivs[v] for v in self.var_order.values())

<<<<<<< HEAD
    @pyro.nn.pyro_method
    def param_prior(self):
        for param_info in self.G.parameters.values():
            param_name = get_name(param_info)

            param_value = param_info.value
            if param_value is None:  # TODO remove this placeholder when MIRA is updated
                param_value = torch.nn.Parameter(torch.tensor(0.1))
            if isinstance(param_value, torch.nn.Parameter):
                setattr(self, param_name, pyro.param(param_name, param_value))
            elif isinstance(param_value, pyro.distributions.Distribution):
                # This used to be a pyro.nn.PyroSample, but that sampled repeatedly on each call to getattr.
                setattr(self, param_name, pyro.sample(param_name, param_value))
            elif isinstance(param_value, (int, float, numpy.ndarray, torch.Tensor)):
                self.register_buffer(param_name, torch.as_tensor(param_value))
            else:
                raise TypeError(f"Unknown parameter type: {type(param_value)}")

=======
>>>>>>> 68d8bd0e
    @pyro.nn.pyro_method
    def observation_model(self, solution: Solution, var_name: str) -> None:
        # Default implementation just records the observation, with no randomness.
        pyro.deterministic(var_name, solution[var_name])

    def static_parameter_intervention(self, parameter: str, value: torch.Tensor):
        setattr(self, get_name(self.G.parameters[parameter]), value)

class ScaledBetaNoisePetriNetODESystem(MiraPetriNetODESystem):
    '''
    This is a wrapper around PetriNetODESystem that adds Beta noise to the ODE system.
    Additionally, this wrapper adds a uniform prior on the model parameters.
    '''
    def __init__(self, G: mira.modeling.Model, pseudocount: float = 1):

        for param_info in G.parameters.values():
            param_value = param_info.value
            if param_value is None:
                param_info.value = pyro.distributions.Uniform(0.0, 1.0)
            elif param_value <= 0:
                param_info.value = pyro.distributions.Uniform(0.0, 0.1)
            elif isinstance(param_value, (int, float)):
                param_info.value = pyro.distributions.Uniform(max(0.9 * param_value, 0.0), 1.1 * param_value)

        super().__init__(G)
        self.register_buffer("pseudocount", torch.as_tensor(pseudocount))

    def __repr__(self):
        par_string = ",\n\t".join([f"{get_name(p)} = {p.value}" for p in self.G.parameters.values()])
        count_string = f"pseudocount = {self.pseudocount}"
        return f"{self.__class__.__name__}(\n\t{par_string},\n\t{count_string}\n)"

    @pyro.nn.pyro_method
    def observation_model(self, solution: Solution, var_name: str) -> None:
        mean = solution[var_name]
        pseudocount = self.pseudocount
        pyro.sample(var_name, ScaledBeta(mean, self.total_population, pseudocount).to_event(1))<|MERGE_RESOLUTION|>--- conflicted
+++ resolved
@@ -229,7 +229,7 @@
         solution = {v: solution[i] for i, v in enumerate(self.var_order.keys())}
 
         return solution
-    
+
     @pyro.nn.pyro_method
     def add_observation_likelihoods(self, solution: Solution) -> None:
         '''
@@ -241,9 +241,9 @@
             filtered_solution = {v: solution[observation_indices] for v, solution in solution.items()}
             with pyro.condition(data={var_name: observation_values}):
                 self.observation_model(filtered_solution, var_name)
-    
+
     def log_solution(self, solution: Solution) -> Solution:
-        ''' 
+        '''
         This method wraps the solution in a pyro.deterministic call to ensure it is in the trace.
         '''
         # Log the solution
@@ -252,7 +252,7 @@
         # Return the logged solution wrapped in a pyro.deterministic call to ensure it is in the trace
         logged_solution = {v: pyro.deterministic(f"{v}_sol", solution[logging_indices]) for v, solution in solution.items()}
 
-        return logged_solution       
+        return logged_solution
 
 @functools.singledispatch
 def get_name(obj) -> str:
@@ -369,27 +369,6 @@
 
         return tuple(derivs[v] for v in self.var_order.values())
 
-<<<<<<< HEAD
-    @pyro.nn.pyro_method
-    def param_prior(self):
-        for param_info in self.G.parameters.values():
-            param_name = get_name(param_info)
-
-            param_value = param_info.value
-            if param_value is None:  # TODO remove this placeholder when MIRA is updated
-                param_value = torch.nn.Parameter(torch.tensor(0.1))
-            if isinstance(param_value, torch.nn.Parameter):
-                setattr(self, param_name, pyro.param(param_name, param_value))
-            elif isinstance(param_value, pyro.distributions.Distribution):
-                # This used to be a pyro.nn.PyroSample, but that sampled repeatedly on each call to getattr.
-                setattr(self, param_name, pyro.sample(param_name, param_value))
-            elif isinstance(param_value, (int, float, numpy.ndarray, torch.Tensor)):
-                self.register_buffer(param_name, torch.as_tensor(param_value))
-            else:
-                raise TypeError(f"Unknown parameter type: {type(param_value)}")
-
-=======
->>>>>>> 68d8bd0e
     @pyro.nn.pyro_method
     def observation_model(self, solution: Solution, var_name: str) -> None:
         # Default implementation just records the observation, with no randomness.
