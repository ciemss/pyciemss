--- conflicted
+++ resolved
@@ -1,13 +1,7 @@
 import numpy as np
 from scipy.optimize import basinhopping, minimize
-
-<<<<<<< HEAD
 from pyciemss.interfaces import intervene
-=======
-# from causal_pyro.query.do_messenger import do
->>>>>>> ef450c31
 from pyro.infer import Predictive
-
 from pyciemss.risk.risk_measures import alpha_superquantile
 
 class RandomDisplacementBounds():
