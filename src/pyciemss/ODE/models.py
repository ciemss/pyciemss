from typing import Dict, Optional

import torch
import pyro
import pyro.distributions as dist

from pyro.nn import pyro_method

from pyciemss.ODE.base import PetriNetODESystem, ODE, Time, State, Solution, Observation
from pyciemss.utils import state_flux_constraint

class SVIIvR(ODE):
    def __init__(self,
                N,
                noise_prior=dist.Uniform(5., 10.),
                beta_prior=dist.Uniform(0.1, 0.3),
                betaV_prior=dist.Uniform(0.025, 0.05),
                gamma_prior=dist.Uniform(0.05, 0.35),
                gammaV_prior=dist.Uniform(0.1, 0.4),
                nu_prior=dist.Uniform(0.001, 0.01)
                ):
        super().__init__()

        self.N = N
        self.noise_prior  = noise_prior
        self.beta_prior   = beta_prior
        self.betaV_prior  = betaV_prior
        self.gamma_prior  = gamma_prior
        self.gammaV_prior = gammaV_prior
        self.nu_prior     = nu_prior

    @pyro_method
    def deriv(self, t: Time, state: State) -> State:
        S, V, I, Iv, R = state

        # Local fluxes exposed to pyro for interventions.
        # Note: This only works with solvers that use fixed time increments, such as Euler's method. Otherwise, we have name collisions.
        SV_flux_  = pyro.deterministic("SV_flux %f" % (t),  self.nu * S)
        SI_flux_  = pyro.deterministic("SI_flux %f" % (t),  self.beta  * S * (I + Iv) / self.N)
        VIv_flux_ = pyro.deterministic("VIv_flux %f" % (t), self.betaV * V * (I + Iv) / self.N)
        IR_flux_  = pyro.deterministic("IR_flux %f" % (t),  self.gamma * I)
        IvR_flux_ = pyro.deterministic("IvR_flux %f" % (t), self.gammaV * Iv)

        # these state_flux_constraints ensure that we don't have vaccinated people become susceptible, etc.
        SV_flux = state_flux_constraint(S,  SV_flux_)
        SI_flux = state_flux_constraint(S,  SI_flux_)
        VIv_flux = state_flux_constraint(V,  VIv_flux_)
        IR_flux = state_flux_constraint(I, IR_flux_)
        IvR_flux = state_flux_constraint(Iv, IvR_flux_)

        # Where the real magic happens.
        dSdt  = -SI_flux - SV_flux
        dVdt  = -VIv_flux + SV_flux
        dIdt  = SI_flux - IR_flux
        dIvdt = VIv_flux - IvR_flux
        dRdt  = IR_flux + IvR_flux

        return dSdt, dVdt, dIdt, dIvdt, dRdt

    @pyro_method
    def param_prior(self) -> None:

        self.noise_var = pyro.sample("noise_var", self.noise_prior)
        self.beta      = pyro.sample("beta", self.beta_prior)
        self.betaV     = pyro.sample("betaV", self.betaV_prior)
        self.gamma     = pyro.sample("gamma", self.gamma_prior)
        self.gammaV    = pyro.sample("gammaV", self.gammaV_prior)
        self.nu        = pyro.sample("nu", self.nu_prior)

    @pyro_method
    def observation_model(self, solution: Solution, data: Optional[Dict[str, State]] = None) -> Solution:
        S, V, I, Iv, R = solution

        # It's a little clunky that we have to do `None` handling for each implementation of 'observation_model'...
        if data == None:
            data = {k: None for k in ["S_obs", "V_obs", "I_obs", "R_obs"]}

        # TODO: Make sure observations are strictly greater than 0.

        S_obs = pyro.sample("S_obs", dist.Normal(S, self.noise_var).to_event(1), obs=data["S_obs"])
        V_obs = pyro.sample("V_obs", dist.Normal(V, self.noise_var).to_event(1), obs=data["V_obs"])
        # We only observe the total number of infected people we don't know which of them are vaccinated.
        I_obs = pyro.sample("I_obs", dist.Normal(I + Iv, self.noise_var).to_event(1), obs=data["I_obs"])
        R_obs = pyro.sample("R_obs", dist.Normal(R, self.noise_var).to_event(1), obs=data["R_obs"])

        return (S_obs, V_obs, I_obs, R_obs)


<<<<<<< HEAD

class SIDARTHE(ODE):
    def __init__(self,
                 N=1,
                 alpha_prior=dist.LogNormal(torch.log(torch.tensor(0.570)), torch.tensor(0.01)),
                 beta_prior=dist.LogNormal(torch.log(torch.tensor(0.011)), torch.tensor(0.01)),
                 gamma_prior=dist.LogNormal(torch.log(torch.tensor(0.0456)), torch.tensor(0.01)),
                 delta_prior=dist.LogNormal(torch.log(torch.tensor(0.011)), torch.tensor(0.01)),
                 epsilon_prior=dist.LogNormal(torch.log(torch.tensor(0.171)), torch.tensor(0.01)),
                 lamb_prior =dist.LogNormal(torch.log(torch.tensor(0.034)), torch.tensor(0.01)),
                 zeta_prior=dist.LogNormal(torch.log(torch.tensor(0.125)), torch.tensor(0.01)),
                 eta_prior=dist.LogNormal(torch.log(torch.tensor(0.125)), torch.tensor(0.01)),
                 kappa_prior=dist.LogNormal(torch.log(torch.tensor(0.017)), torch.tensor(0.01)),
                 theta_prior=dist.LogNormal(torch.log(torch.tensor(0.371)), torch.tensor(0.01)),
                 rho_prior=dist.LogNormal(torch.log(torch.tensor(0.034)), torch.tensor(0.01)),
                 xi_prior=dist.LogNormal(torch.log(torch.tensor(0.017)), torch.tensor(0.01)),
                 sigma_prior=dist.LogNormal(torch.log(torch.tensor(0.017)), torch.tensor(0.01)),
                 mu_prior=dist.LogNormal(torch.log(torch.tensor(0.017)), torch.tensor(0.01)),
                 nu_prior=dist.LogNormal(torch.log(torch.tensor(0.027)), torch.tensor(0.01)),
                 tau_prior=dist.LogNormal(torch.log(torch.tensor(0.01)), torch.tensor(0.01)),
                ):
        super().__init__()

        self.N = N
        self.alpha_prior= alpha_prior
        self.beta_prior= beta_prior
        self.gamma_prior= gamma_prior
        self.delta_prior= delta_prior
        self.epsilon_prior = epsilon_prior
        self.lamb_prior  = lamb_prior
        self.zeta_prior = zeta_prior
        self.eta_prior = eta_prior
        self.kappa_prior = kappa_prior
        self.theta_prior = theta_prior
        self.rho_prior = rho_prior
        self.xi_prior = xi_prior
        self.sigma_prior = sigma_prior
        self.mu_prior = mu_prior
        self.nu_prior = nu_prior
        self.tau_prior=tau_prior


    @pyro_method
    def deriv(self, t: Time, state: State) -> State:
        # S, susceptible (uninfected);
        # I, infected (asymptomatic or pauci-symptomatic infected, undetected);
        # D, diagnosed (asymptomatic infected, detected);
        # A,  ailing (symptomatic infected, undetected);
        # R, recognized (symptomatic infected, detected);
        # T, threatened (infected with life-threatening symptoms,  detected);
        # H, healed (recovered);
        # E, extinct (dead).
        S, I, D, A, R, T, H, E = state

        # Local fluxes exposed to pyro for interventions.
        # Note: This only works with solvers that use fixed time increments, such as Euler's method. Otherwise, we have name collisions.
        SI_flux_  = pyro.deterministic("SI_flux %f" % (t),  self.alpha * S * I / self.N)
        SD_flux_  = pyro.deterministic("SD_flux %f" % (t),  self.beta  * S * D / self.N)
        SA_flux_ =  pyro.deterministic("SA_flux %f" % (t),  self.gamma * S * A / self.N)
        SR_flux_ =  pyro.deterministic("SR_flux %f" % (t),  self.delta * S * R / self.N)

        ID_flux_  = pyro.deterministic("ID_flux %f" % (t),  self.epsilon * I)
        IH_flux_  = pyro.deterministic("IH_flux %f" % (t),  self.lamb    * I)
        IA_flux_  = pyro.deterministic("IA_flux %f" % (t),  self.zeta    * I)
        DR_flux_  = pyro.deterministic("DR_flux %f" % (t),  self.eta     * D)
        AH_flux_  = pyro.deterministic("AH_flux %f" % (t),  self.kappa   * A)
        AR_flux_  = pyro.deterministic("AR_flux %f" % (t),  self.theta   * A)
        DH_flux_  = pyro.deterministic("DH_flux %f" % (t),  self.rho     * D)
        RH_flux_  = pyro.deterministic("RH_flux %f" % (t),  self.xi      * R)
        TH_flux_  = pyro.deterministic("TH_flux %f" % (t),  self.sigma   * T)
        AT_flux_  = pyro.deterministic("AT_flux %f" % (t),  self.mu      * A)
        RT_flux_  = pyro.deterministic("RT_flux %f" % (t),  self.nu      * R)
        TE_flux_  = pyro.deterministic("TE_flux %f" % (t),  self.tau     * T)


        # these state_flux_constraints ensure that we don't have vaccinated people become susceptible, etc.
        SI_flux  = state_flux_constraint(S, SI_flux_)
        SD_flux  = state_flux_constraint(S, SD_flux_)
        SA_flux =  state_flux_constraint(S, SA_flux_)
        SR_flux =  state_flux_constraint(S, SR_flux_)
        ID_flux  = state_flux_constraint(I, ID_flux_)
        IH_flux  = state_flux_constraint(I, IH_flux_)
        IA_flux  = state_flux_constraint(I, IA_flux_)
        DR_flux  = state_flux_constraint(D, DR_flux_)
        AH_flux  = state_flux_constraint(A, AH_flux_)
        AR_flux  = state_flux_constraint(A, AR_flux_)
        DH_flux  = state_flux_constraint(D, DH_flux_)
        RH_flux  = state_flux_constraint(R, RH_flux_)
        TH_flux  = state_flux_constraint(T, TH_flux_)
        AT_flux  = state_flux_constraint(A, AH_flux_)
        RT_flux  = state_flux_constraint(R, RH_flux_)
        TE_flux  = state_flux_constraint(T, TE_flux_)

        # Where the real magic happens.
        dSdt  = -SI_flux - SD_flux - SA_flux - SR_flux
        dIdt  = SI_flux + SD_flux + SA_flux + SR_flux - ID_flux - IH_flux - IA_flux
        dDdt  = ID_flux - DR_flux - DH_flux
        dAdt  = IA_flux - AH_flux - AR_flux - AT_flux
        dRdt  = DR_flux + AR_flux - RH_flux - RT_flux
        dTdt  = AT_flux - TH_flux - TE_flux
        dHdt  = IH_flux + DH_flux + AH_flux + RH_flux + TH_flux
        dEdt  = TE_flux

        return dSdt, dIdt, dDdt, dAdt, dRdt, dTdt, dHdt, dEdt

    @pyro_method
    def param_prior(self) -> None:
        self.alpha = pyro.sample("alpha", self. alpha_prior)
        self.beta = pyro.sample("beta", self. beta_prior)
        self.gamma = pyro.sample("gamma", self. gamma_prior)
        self.delta = pyro.sample("delta", self. delta_prior)
        self.epsilon  = pyro.sample("epsilon", self. epsilon_prior)
        self.lamb   = pyro.sample("lamb", self. lamb_prior)
        self.zeta  = pyro.sample("zeta", self. zeta_prior)
        self.eta  = pyro.sample("eta", self. eta_prior)
        self.kappa  = pyro.sample("kappa", self. kappa_prior)
        self.theta  = pyro.sample("theta", self. theta_prior)
        self.rho  = pyro.sample("rho", self. rho_prior)
        self.xi  = pyro.sample("xi", self. xi_prior)
        self.sigma  = pyro.sample("sigma", self. sigma_prior)
        self.mu  = pyro.sample("mu", self. mu_prior)
        self.nu  = pyro.sample("nu", self. nu_prior)
        self.tau = pyro.sample("tau", self.tau_prior)


    def observation_model(self, solution: Solution, data: Optional[Dict[str, State]] = None) -> Solution:
        S, I, D, A, R, T, H, E = solution
        # It's a little clunky that we have to do `None` handling for each implementation of 'observation_model'...
        if data == None:
            data = {k: None for k in ["S_obs", "I_obs", "D_obs", "A_obs", "R_obs", "T_obs", "H_obs", "E_obs"]}

        # TODO: Make sure observations are strictly greater than 0.

        S_obs = pyro.deterministic("S_obs", S)
        I_obs = pyro.deterministic("I_obs", I)
        I_total_obs = pyro.deterministic("I_total_obs", I + D + A + R + T)
        D_obs = pyro.deterministic("D_obs", D)
        A_obs = pyro.deterministic("A_obs", A)
        R_obs = pyro.deterministic("R_obs", R)
        T_obs = pyro.deterministic("T_obs", T)
        H_obs = pyro.deterministic("H_obs", H)
        E_obs = pyro.deterministic("E_obs", E)

        return (S_obs, I_obs, D_obs, A_obs,  R_obs, T_obs, H_obs, E_obs)
=======
class MIRA_SVIIvR(PetriNetODESystem):

    def __init__(self, G, *, noise_var: float = 1):
        super().__init__(G)
        self.register_buffer("noise_var", torch.as_tensor(noise_var))

    @pyro.nn.pyro_method
    def observation_model(self, solution: Solution, data: Optional[Dict[str, State]] = None) -> Solution:
        with pyro.condition(data=data if data is not None else {}):
            output = {}
            named_solution = dict(zip(self.var_order, solution))
            for name, value in named_solution.items():
                if name == "I_v":
                    continue
                if name == "I":
                    value = value + named_solution["I_v"]
                output[name] = pyro.sample(
                    f"{name}_obs",
                    pyro.distributions.Normal(value, self.noise_var).to_event(1),
                )
            return tuple(output.get(v, named_solution[v]) for v in self.var_order)
>>>>>>> b8eb9b2e
<|MERGE_RESOLUTION|>--- conflicted
+++ resolved
@@ -85,8 +85,6 @@
 
         return (S_obs, V_obs, I_obs, R_obs)
 
-
-<<<<<<< HEAD
 
 class SIDARTHE(ODE):
     def __init__(self,
@@ -231,7 +229,7 @@
         E_obs = pyro.deterministic("E_obs", E)
 
         return (S_obs, I_obs, D_obs, A_obs,  R_obs, T_obs, H_obs, E_obs)
-=======
+
 class MIRA_SVIIvR(PetriNetODESystem):
 
     def __init__(self, G, *, noise_var: float = 1):
@@ -252,5 +250,4 @@
                     f"{name}_obs",
                     pyro.distributions.Normal(value, self.noise_var).to_event(1),
                 )
-            return tuple(output.get(v, named_solution[v]) for v in self.var_order)
->>>>>>> b8eb9b2e
+            return tuple(output.get(v, named_solution[v]) for v in self.var_order)