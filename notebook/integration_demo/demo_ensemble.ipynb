--- conflicted
+++ resolved
@@ -82,11 +82,7 @@
   },
   {
    "cell_type": "code",
-<<<<<<< HEAD
    "execution_count": 4,
-=======
-   "execution_count": null,
->>>>>>> 03db6e94
    "metadata": {},
    "outputs": [
     {
@@ -724,11 +720,7 @@
   },
   {
    "cell_type": "code",
-<<<<<<< HEAD
    "execution_count": 5,
-=======
-   "execution_count": null,
->>>>>>> 03db6e94
    "metadata": {},
    "outputs": [],
    "source": [
@@ -741,11 +733,7 @@
   },
   {
    "cell_type": "code",
-<<<<<<< HEAD
    "execution_count": 6,
-=======
-   "execution_count": null,
->>>>>>> 03db6e94
    "metadata": {},
    "outputs": [
     {
