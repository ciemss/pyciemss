--- conflicted
+++ resolved
@@ -99,7 +99,7 @@
        "      <td>I</td>\n",
        "      <td>quantile</td>\n",
        "      <td>0.010</td>\n",
-       "      <td>9.671475e+02</td>\n",
+       "      <td>9.580782e+02</td>\n",
        "      <td>Forecast</td>\n",
        "    </tr>\n",
        "    <tr>\n",
@@ -110,7 +110,7 @@
        "      <td>I</td>\n",
        "      <td>quantile</td>\n",
        "      <td>0.025</td>\n",
-       "      <td>9.671798e+02</td>\n",
+       "      <td>9.580919e+02</td>\n",
        "      <td>Forecast</td>\n",
        "    </tr>\n",
        "    <tr>\n",
@@ -121,7 +121,7 @@
        "      <td>I</td>\n",
        "      <td>quantile</td>\n",
        "      <td>0.050</td>\n",
-       "      <td>9.672336e+02</td>\n",
+       "      <td>9.581148e+02</td>\n",
        "      <td>Forecast</td>\n",
        "    </tr>\n",
        "    <tr>\n",
@@ -132,7 +132,7 @@
        "      <td>I</td>\n",
        "      <td>quantile</td>\n",
        "      <td>0.100</td>\n",
-       "      <td>9.673413e+02</td>\n",
+       "      <td>9.581605e+02</td>\n",
        "      <td>Forecast</td>\n",
        "    </tr>\n",
        "    <tr>\n",
@@ -143,7 +143,7 @@
        "      <td>I</td>\n",
        "      <td>quantile</td>\n",
        "      <td>0.150</td>\n",
-       "      <td>9.674490e+02</td>\n",
+       "      <td>9.582063e+02</td>\n",
        "      <td>Forecast</td>\n",
        "    </tr>\n",
        "    <tr>\n",
@@ -165,7 +165,7 @@
        "      <td>S</td>\n",
        "      <td>quantile</td>\n",
        "      <td>0.850</td>\n",
-       "      <td>1.848965e-13</td>\n",
+       "      <td>1.519516e-11</td>\n",
        "      <td>Forecast</td>\n",
        "    </tr>\n",
        "    <tr>\n",
@@ -176,7 +176,7 @@
        "      <td>S</td>\n",
        "      <td>quantile</td>\n",
        "      <td>0.900</td>\n",
-       "      <td>8.108137e-11</td>\n",
+       "      <td>8.960764e-11</td>\n",
        "      <td>Forecast</td>\n",
        "    </tr>\n",
        "    <tr>\n",
@@ -187,7 +187,7 @@
        "      <td>S</td>\n",
        "      <td>quantile</td>\n",
        "      <td>0.950</td>\n",
-       "      <td>1.619779e-10</td>\n",
+       "      <td>1.640201e-10</td>\n",
        "      <td>Forecast</td>\n",
        "    </tr>\n",
        "    <tr>\n",
@@ -198,7 +198,7 @@
        "      <td>S</td>\n",
        "      <td>quantile</td>\n",
        "      <td>0.975</td>\n",
-       "      <td>2.024261e-10</td>\n",
+       "      <td>2.012264e-10</td>\n",
        "      <td>Forecast</td>\n",
        "    </tr>\n",
        "    <tr>\n",
@@ -209,7 +209,7 @@
        "      <td>S</td>\n",
        "      <td>quantile</td>\n",
        "      <td>0.990</td>\n",
-       "      <td>2.266950e-10</td>\n",
+       "      <td>2.235501e-10</td>\n",
        "      <td>Forecast</td>\n",
        "    </tr>\n",
        "  </tbody>\n",
@@ -232,17 +232,17 @@
        "344             4          4.0     inc      S  quantile     0.990   \n",
        "\n",
        "            value Forecast_Backcast  \n",
-       "0    9.671475e+02          Forecast  \n",
-       "1    9.671798e+02          Forecast  \n",
-       "2    9.672336e+02          Forecast  \n",
-       "3    9.673413e+02          Forecast  \n",
-       "4    9.674490e+02          Forecast  \n",
+       "0    9.580782e+02          Forecast  \n",
+       "1    9.580919e+02          Forecast  \n",
+       "2    9.581148e+02          Forecast  \n",
+       "3    9.581605e+02          Forecast  \n",
+       "4    9.582063e+02          Forecast  \n",
        "..            ...               ...  \n",
-       "340  1.848965e-13          Forecast  \n",
-       "341  8.108137e-11          Forecast  \n",
-       "342  1.619779e-10          Forecast  \n",
-       "343  2.024261e-10          Forecast  \n",
-       "344  2.266950e-10          Forecast  \n",
+       "340  1.519516e-11          Forecast  \n",
+       "341  8.960764e-11          Forecast  \n",
+       "342  1.640201e-10          Forecast  \n",
+       "343  2.012264e-10          Forecast  \n",
+       "344  2.235501e-10          Forecast  \n",
        "\n",
        "[345 rows x 8 columns]"
       ]
@@ -264,12 +264,12 @@
     {
      "data": {
       "text/plain": [
-       "{'I_sol': {'risk': [716.0717163085938],\n",
-       "  'qoi': array([660.09143, 649.0911 , 716.0717 ], dtype=float32)},\n",
-       " 'R_sol': {'risk': [351.9091796875],\n",
-       "  'qoi': array([340.90808, 351.90918, 284.928  ], dtype=float32)},\n",
-       " 'S_sol': {'risk': [4.3887657397156943e-10],\n",
-       "  'qoi': array([ 1.1775150e-10,  4.3887657e-10, -5.9544136e-10], dtype=float32)}}"
+       "{'I_sol': {'risk': [672.3004760742188],\n",
+       "  'qoi': array([672.3005 , 576.91376, 571.6808 ], dtype=float32)},\n",
+       " 'R_sol': {'risk': [429.31890869140625],\n",
+       "  'qoi': array([328.6996 , 424.08582, 429.3189 ], dtype=float32)},\n",
+       " 'S_sol': {'risk': [1.6978915495791114e-10],\n",
+       "  'qoi': array([-2.0157931e-11, -5.2015559e-11,  1.6978915e-10], dtype=float32)}}"
       ]
      },
      "execution_count": 5,
@@ -309,7 +309,7 @@
   },
   {
    "cell_type": "code",
-   "execution_count": 8,
+   "execution_count": 7,
    "metadata": {},
    "outputs": [
     {
@@ -342,94 +342,94 @@
          "name": "distributions",
          "values": [
           {
-           "lower": 961.2489990234375,
+           "lower": 957.3096740722656,
            "timepoint": 0.5,
            "trajectory": "I_sol",
-           "upper": 968.8000671386719
-          },
-          {
-           "lower": 889.15498046875,
+           "upper": 964.9892822265625
+          },
+          {
+           "lower": 878.4986877441406,
            "timepoint": 1,
            "trajectory": "I_sol",
-           "upper": 910.2183532714844
-          },
-          {
-           "lower": 697.028662109375,
+           "upper": 899.534375
+          },
+          {
+           "lower": 684.3461669921875,
            "timepoint": 2,
            "trajectory": "I_sol",
-           "upper": 722.3127624511719
-          },
-          {
-           "lower": 618.2088256835938,
+           "upper": 709.4877197265625
+          },
+          {
+           "lower": 606.9594299316407,
            "timepoint": 3,
            "trajectory": "I_sol",
-           "upper": 640.6331298828125
-          },
-          {
-           "lower": 559.3781372070313,
+           "upper": 629.2579406738281
+          },
+          {
+           "lower": 549.19970703125,
            "timepoint": 4,
            "trajectory": "I_sol",
-           "upper": 579.6676330566406
-          },
-          {
-           "lower": 30.57961196899414,
+           "upper": 569.3762634277343
+          },
+          {
+           "lower": 34.63644104003906,
            "timepoint": 0.5,
            "trajectory": "R_sol",
-           "upper": 38.46461982727051
-          },
-          {
-           "lower": 90.78149490356445,
+           "upper": 42.464447021484375
+          },
+          {
+           "lower": 101.4654769897461,
            "timepoint": 1,
            "trajectory": "R_sol",
-           "upper": 111.84523162841796
-          },
-          {
-           "lower": 278.68714294433596,
+           "upper": 122.50164489746093
+          },
+          {
+           "lower": 291.5118713378906,
            "timepoint": 2,
            "trajectory": "R_sol",
-           "upper": 303.9720397949219
-          },
-          {
-           "lower": 360.3663665771484,
+           "upper": 316.65386352539065
+          },
+          {
+           "lower": 371.74188537597655,
            "timepoint": 3,
            "trajectory": "R_sol",
-           "upper": 382.7924835205078
-          },
-          {
-           "lower": 421.33076171875,
+           "upper": 394.04034118652345
+          },
+          {
+           "lower": 431.6236511230469,
            "timepoint": 4,
            "trajectory": "R_sol",
-           "upper": 441.6226470947266
-          },
-          {
-           "lower": 1.2663800716400146,
+           "upper": 451.80015258789064
+          },
+          {
+           "lower": 1.1383138298988342,
            "timepoint": 0.5,
            "trajectory": "S_sol",
-           "upper": 1.7803845524787902
-          },
-          {
-           "lower": 0.0000037271641531333445,
+           "upper": 2.0782463431358336
+          },
+          {
+           "lower": 0.000003340239481985918,
            "timepoint": 1,
            "trajectory": "S_sol",
-           "upper": 0.000007106719067451195
-          },
-          {
-           "lower": 3.9198904122628163e-10,
+           "upper": 0.000009580602818459737
+          },
+          {
+           "lower": -6.237811156495354e-10,
            "timepoint": 2,
            "trajectory": "S_sol",
-           "upper": 4.334738318290121e-10
-          },
-          {
-           "lower": -2.0749903462125018e-10,
+           "upper": 4.1005630002644004e-10
+          },
+          {
+           "lower": -4.924639029901812e-10,
            "timepoint": 3,
            "trajectory": "S_sol",
-           "upper": 8.807972684543583e-11
-          },
-          {
-           "lower": -8.509103699427811e-10,
+           "upper": 4.363677086338668e-10
+          },
+          {
+           "lower": -6.046283196337042e-11,
            "timepoint": 4,
            "trajectory": "S_sol",
-           "upper": 5.166586880545053e-10
+           "upper": 8.426545239359483e-10
           }
          ]
         },
@@ -978,14 +978,14 @@
   },
   {
    "cell_type": "code",
-   "execution_count": 9,
+   "execution_count": 8,
    "metadata": {},
    "outputs": [
     {
      "name": "stdout",
      "output_type": "stream",
      "text": [
-      "iteration 0: loss = 63.864702224731445\n"
+      "iteration 0: loss = 64.25751233100891\n"
      ]
     }
    ],
@@ -1001,13 +1001,9 @@
     "    num_samples,\n",
     "    timepoints=timepoints,\n",
     "    verbose=True,\n",
-<<<<<<< HEAD
-    "    visual_options={\"title\": \"Intervened SIR Model\", \"keep\":\".*_sol\"}\n",
-=======
-    "    visual_options={\"title\": \"Intervened SIR Model\", \"subset\":\".*_sol\"},\n",
+    "    visual_options={\"title\": \"Intervened SIR Model\", \"keep\":\".*_sol\"},\n",
     "    num_iterations=3,\n",
     "    time_unit = \"days\"\n",
->>>>>>> a36cb38f
     ")\n",
     "\n",
     "# Save results\n",
@@ -1021,7 +1017,7 @@
   },
   {
    "cell_type": "code",
-   "execution_count": 10,
+   "execution_count": 9,
    "metadata": {},
    "outputs": [
     {
@@ -1130,7 +1126,7 @@
        "      <td>S</td>\n",
        "      <td>quantile</td>\n",
        "      <td>0.850</td>\n",
-       "      <td>6.607769e-10</td>\n",
+       "      <td>-6.634919e-11</td>\n",
        "      <td>Forecast</td>\n",
        "    </tr>\n",
        "    <tr>\n",
@@ -1141,7 +1137,7 @@
        "      <td>S</td>\n",
        "      <td>quantile</td>\n",
        "      <td>0.900</td>\n",
-       "      <td>6.932265e-10</td>\n",
+       "      <td>-2.302190e-11</td>\n",
        "      <td>Forecast</td>\n",
        "    </tr>\n",
        "    <tr>\n",
@@ -1152,7 +1148,7 @@
        "      <td>S</td>\n",
        "      <td>quantile</td>\n",
        "      <td>0.950</td>\n",
-       "      <td>7.479011e-10</td>\n",
+       "      <td>9.677443e-11</td>\n",
        "      <td>Forecast</td>\n",
        "    </tr>\n",
        "    <tr>\n",
@@ -1163,7 +1159,7 @@
        "      <td>S</td>\n",
        "      <td>quantile</td>\n",
        "      <td>0.975</td>\n",
-       "      <td>7.752385e-10</td>\n",
+       "      <td>1.566726e-10</td>\n",
        "      <td>Forecast</td>\n",
        "    </tr>\n",
        "    <tr>\n",
@@ -1174,7 +1170,7 @@
        "      <td>S</td>\n",
        "      <td>quantile</td>\n",
        "      <td>0.990</td>\n",
-       "      <td>7.916409e-10</td>\n",
+       "      <td>1.926115e-10</td>\n",
        "      <td>Forecast</td>\n",
        "    </tr>\n",
        "  </tbody>\n",
@@ -1203,16 +1199,16 @@
        "3    1.000000e+00          Backcast  \n",
        "4    1.000000e+00          Backcast  \n",
        "..            ...               ...  \n",
-       "340  6.607769e-10          Forecast  \n",
-       "341  6.932265e-10          Forecast  \n",
-       "342  7.479011e-10          Forecast  \n",
-       "343  7.752385e-10          Forecast  \n",
-       "344  7.916409e-10          Forecast  \n",
+       "340 -6.634919e-11          Forecast  \n",
+       "341 -2.302190e-11          Forecast  \n",
+       "342  9.677443e-11          Forecast  \n",
+       "343  1.566726e-10          Forecast  \n",
+       "344  1.926115e-10          Forecast  \n",
        "\n",
        "[345 rows x 8 columns]"
       ]
      },
-     "execution_count": 10,
+     "execution_count": 9,
      "metadata": {},
      "output_type": "execute_result"
     }
@@ -1223,7 +1219,7 @@
   },
   {
    "cell_type": "code",
-   "execution_count": 12,
+   "execution_count": 10,
    "metadata": {},
    "outputs": [
     {
@@ -1262,58 +1258,58 @@
            "upper": 1
           },
           {
-           "lower": 900.1518798828125,
+           "lower": 900.3819610595704,
            "timepoint": 1,
            "trajectory": "I_sol",
-           "upper": 902.4232635498047
-          },
-          {
-           "lower": 780.5574554443359,
+           "upper": 904.4218109130859
+          },
+          {
+           "lower": 780.7496215820313,
            "timepoint": 2,
            "trajectory": "I_sol",
-           "upper": 785.107958984375
-          },
-          {
-           "lower": 676.852407836914,
+           "upper": 788.9223388671875
+          },
+          {
+           "lower": 677.0133270263672,
            "timepoint": 3,
            "trajectory": "I_sol",
-           "upper": 683.0433410644531
-          },
-          {
-           "lower": 586.9254699707031,
+           "upper": 688.1729156494141
+          },
+          {
+           "lower": 587.0608734130859,
            "timepoint": 4,
            "trajectory": "I_sol",
-           "upper": 594.2466094970703
-          },
-          {
-           "lower": 1.392627736220009e-11,
+           "upper": 600.2897186279297
+          },
+          {
+           "lower": 1.366280955560073e-11,
            "timepoint": 0,
            "trajectory": "R_sol",
-           "upper": 1.4255511051122771e-11
-          },
-          {
-           "lower": 98.57673683166504,
+           "upper": 1.4256657659972304e-11
+          },
+          {
+           "lower": 96.5784954071045,
            "timepoint": 1,
            "trajectory": "R_sol",
-           "upper": 100.84822883605958
-          },
-          {
-           "lower": 215.8923439025879,
+           "upper": 100.61749229431152
+          },
+          {
+           "lower": 212.07784576416014,
            "timepoint": 2,
            "trajectory": "R_sol",
-           "upper": 220.44252319335936
-          },
-          {
-           "lower": 317.9567245483398,
+           "upper": 220.25028076171876
+          },
+          {
+           "lower": 312.8272506713867,
            "timepoint": 3,
            "trajectory": "R_sol",
-           "upper": 324.1474670410156
-          },
-          {
-           "lower": 406.7529495239258,
+           "upper": 323.9867172241211
+          },
+          {
+           "lower": 400.7102905273438,
            "timepoint": 4,
            "trajectory": "R_sol",
-           "upper": 414.0740661621094
+           "upper": 413.93915405273435
           },
           {
            "lower": 1000,
@@ -1322,28 +1318,28 @@
            "upper": 1000
           },
           {
-           "lower": 0.0000041509211314405546,
+           "lower": 0.0000049570733835935245,
            "timepoint": 1,
            "trajectory": "S_sol",
-           "upper": 0.000004449823450158874
-          },
-          {
-           "lower": -3.295710773731919e-10,
+           "upper": 0.000005386520456340804
+          },
+          {
+           "lower": -4.215376894767253e-10,
            "timepoint": 2,
            "trajectory": "S_sol",
-           "upper": 9.394696409703562e-11
-          },
-          {
-           "lower": -6.329336277310915e-10,
+           "upper": 5.042216491557557e-10
+          },
+          {
+           "lower": -4.775837642023717e-10,
            "timepoint": 3,
            "trajectory": "S_sol",
-           "upper": -2.0690239521670152e-10
-          },
-          {
-           "lower": -6.953078196536566e-10,
+           "upper": 4.40197757411997e-10
+          },
+          {
+           "lower": -9.290689662044826e-10,
            "timepoint": 4,
            "trajectory": "S_sol",
-           "upper": 7.479011188138427e-10
+           "upper": 9.677443221778297e-11
           }
          ]
         },
@@ -1891,25 +1887,9 @@
   },
   {
    "cell_type": "code",
-   "execution_count": 8,
+   "execution_count": null,
    "metadata": {},
-   "outputs": [
-    {
-     "name": "stdout",
-     "output_type": "stream",
-     "text": [
-      "Time taken: (3.29e-01 seconds per model evaluation).\n",
-      "Performing risk-based optimization under uncertainty (using alpha-superquantile)\n",
-      "Estimated wait time 2464.6 seconds...\n",
-      "Optimization completed in time 425.75 seconds.\n",
-      "Optimal policy:\t0.0\n",
-      "Post-processing optimal policy...\n",
-      "Estimated risk at optimal policy [0.7027968883514404]\n",
-      "Optimal policy: 0.0\n",
-      "Estimated risk at optimal policy [0.7027968883514404]\n"
-     ]
-    }
-   ],
+   "outputs": [],
    "source": [
     "num_samples = 100\n",
     "timepoints = [0.0, 1.0, 2.0, 3.0, 4.0]\n",
@@ -1949,7 +1929,7 @@
   },
   {
    "cell_type": "code",
-   "execution_count": 9,
+   "execution_count": null,
    "metadata": {},
    "outputs": [
     {
@@ -2039,6 +2019,13 @@
     "print(\"Optimal policy after calibration:\", opt_policy[\"policy\"])\n",
     "print(\"Estimated risk at optimal policy after calibration\", opt_policy[\"risk\"])"
    ]
+  },
+  {
+   "cell_type": "code",
+   "execution_count": null,
+   "metadata": {},
+   "outputs": [],
+   "source": []
   }
  ],
  "metadata": {
