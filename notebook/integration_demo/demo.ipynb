--- conflicted
+++ resolved
@@ -9,26 +9,17 @@
     "import os\n",
     "from pyciemss.PetriNetODE.interfaces import (\n",
     "    load_and_sample_petri_model,\n",
-<<<<<<< HEAD
-    "    load_and_calibrate_and_sample_petri_model\n",
-    ")\n",
-=======
     "    load_and_calibrate_and_sample_petri_model,\n",
     "    load_and_optimize_and_sample_petri_model,\n",
     "    load_and_calibrate_and_optimize_and_sample_petri_model\n",
     ")\n",
     "import numpy as np\n",
->>>>>>> 6d9611ae
     "from pyciemss.visuals import plots"
    ]
   },
   {
    "cell_type": "code",
-<<<<<<< HEAD
-   "execution_count": 3,
-=======
    "execution_count": 2,
->>>>>>> 6d9611ae
    "metadata": {},
    "outputs": [],
    "source": [
@@ -46,11 +37,7 @@
   },
   {
    "cell_type": "code",
-<<<<<<< HEAD
-   "execution_count": 4,
-=======
    "execution_count": 3,
->>>>>>> 6d9611ae
    "metadata": {},
    "outputs": [],
    "source": [
@@ -58,14 +45,7 @@
     "timepoints = [0.5, 1.0, 2.0, 3.0, 4.0]\n",
     "\n",
     "# Run sampling w/o an intervention\n",
-<<<<<<< HEAD
-    "samples = load_and_sample_petri_model(ASKENET_PATH,\n",
-    "                                      num_samples,\n",
-    "                                      timepoints=timepoints,\n",
-    "                                      )\n",
-=======
     "samples = load_and_sample_petri_model(ASKENET_PATH, num_samples, timepoints=timepoints)\n",
->>>>>>> 6d9611ae
     "\n",
     "# Save results\n",
     "samples.to_csv(os.path.join(DEMO_PATH, \"results_petri/sample_results.csv\"), index=False)"
@@ -73,11 +53,7 @@
   },
   {
    "cell_type": "code",
-<<<<<<< HEAD
-   "execution_count": 12,
-=======
    "execution_count": 4,
->>>>>>> 6d9611ae
    "metadata": {
     "scrolled": true
    },
@@ -88,11 +64,7 @@
     "result = load_and_sample_petri_model(\n",
     "    ASKENET_PATH, num_samples, timepoints=timepoints, interventions=interventions,\n",
     "    time_unit=\"days\",\n",
-<<<<<<< HEAD
-    "    visual_options={\"title\": \"SIR Model\"}\n",
-=======
     "    visual_options={\"title\": \"SIR Model\", \"subset\":\".*_sol\"}\n",
->>>>>>> 6d9611ae
     ")\n",
     "\n",
     "# Save results\n",
@@ -104,11 +76,7 @@
   },
   {
    "cell_type": "code",
-<<<<<<< HEAD
-   "execution_count": 14,
-=======
    "execution_count": 5,
->>>>>>> 6d9611ae
    "metadata": {},
    "outputs": [
     {
@@ -134,156 +102,6 @@
          "name": "distributions",
          "values": [
           {
-<<<<<<< HEAD
-           "lower": 1,
-           "timepoint": 0,
-           "trajectory": "I_sol",
-           "upper": 1
-          },
-          {
-           "lower": 877.4573974609375,
-           "timepoint": 1,
-           "trajectory": "I_sol",
-           "upper": 927.6121307373047
-          },
-          {
-           "lower": 683.2796447753906,
-           "timepoint": 2,
-           "trajectory": "I_sol",
-           "upper": 743.7138610839844
-          },
-          {
-           "lower": 606.015658569336,
-           "timepoint": 3,
-           "trajectory": "I_sol",
-           "upper": 659.6153503417969
-          },
-          {
-           "lower": 548.3454376220703,
-           "timepoint": 4,
-           "trajectory": "I_sol",
-           "upper": 596.8450073242187
-          },
-          {
-           "lower": 1.0243259539188809e-11,
-           "timepoint": 0,
-           "trajectory": "R_sol",
-           "upper": 1.765681394497176e-11
-          },
-          {
-           "lower": 73.3879238128662,
-           "timepoint": 1,
-           "trajectory": "R_sol",
-           "upper": 123.54269790649414
-          },
-          {
-           "lower": 257.2869567871094,
-           "timepoint": 2,
-           "trajectory": "R_sol",
-           "upper": 317.7205413818359
-          },
-          {
-           "lower": 341.38570709228514,
-           "timepoint": 3,
-           "trajectory": "R_sol",
-           "upper": 394.9866241455078
-          },
-          {
-           "lower": 404.15623779296874,
-           "timepoint": 4,
-           "trajectory": "R_sol",
-           "upper": 452.6559204101562
-          },
-          {
-           "lower": 1000,
-           "timepoint": 0,
-           "trajectory": "S_sol",
-           "upper": 1000
-          },
-          {
-           "lower": 2.1771419937977043e-06,
-           "timepoint": 1,
-           "trajectory": "S_sol",
-           "upper": 1.4345584577313274e-05
-          },
-          {
-           "lower": -8.774725501758951e-10,
-           "timepoint": 2,
-           "trajectory": "S_sol",
-           "upper": 8.484088986904225e-10
-          },
-          {
-           "lower": -1.2179307951054596e-09,
-           "timepoint": 3,
-           "trajectory": "S_sol",
-           "upper": 8.017695507511746e-10
-          },
-          {
-           "lower": -9.036359216452183e-10,
-           "timepoint": 4,
-           "trajectory": "S_sol",
-           "upper": 8.633076920006031e-10
-          },
-          {
-           "lower": 0.026059315353631974,
-           "timepoint": 0,
-           "trajectory": "beta_param",
-           "upper": 0.0279520807787776
-          },
-          {
-           "lower": 0.026059315353631974,
-           "timepoint": 1,
-           "trajectory": "beta_param",
-           "upper": 0.0279520807787776
-          },
-          {
-           "lower": 2,
-           "timepoint": 2,
-           "trajectory": "beta_param",
-           "upper": 2
-          },
-          {
-           "lower": 2,
-           "timepoint": 3,
-           "trajectory": "beta_param",
-           "upper": 2
-          },
-          {
-           "lower": 2,
-           "timepoint": 4,
-           "trajectory": "beta_param",
-           "upper": 2
-          },
-          {
-           "lower": 0.10243259333074092,
-           "timepoint": 0,
-           "trajectory": "gamma_param",
-           "upper": 0.17656814008951188
-          },
-          {
-           "lower": 0.10243259333074092,
-           "timepoint": 1,
-           "trajectory": "gamma_param",
-           "upper": 0.17656814008951188
-          },
-          {
-           "lower": 0.3,
-           "timepoint": 2,
-           "trajectory": "gamma_param",
-           "upper": 0.3
-          },
-          {
-           "lower": 0.1,
-           "timepoint": 3,
-           "trajectory": "gamma_param",
-           "upper": 0.1
-          },
-          {
-           "lower": 0.1,
-           "timepoint": 4,
-           "trajectory": "gamma_param",
-           "upper": 0.1
-=======
            "lower": 963.9439025878906,
            "timepoint": 0.5,
            "trajectory": "I_sol",
@@ -372,7 +190,6 @@
            "timepoint": 4,
            "trajectory": "S_sol",
            "upper": 6.93104107440945e-10
->>>>>>> 6d9611ae
           }
          ]
         },
@@ -783,7 +600,6 @@
            ],
            "type": "text"
           }
-<<<<<<< HEAD
          ],
          "name": "_markers",
          "type": "group"
@@ -897,121 +713,6 @@
            "update": "{value: datum.value}"
           }
          ],
-=======
-         ],
-         "name": "_markers",
-         "type": "group"
-        }
-       ],
-       "scales": [
-        {
-         "domain": {
-          "fields": [
-           {
-            "data": "distributions",
-            "field": "timepoint"
-           },
-           {
-            "data": "traces",
-            "field": "timepoint"
-           },
-           {
-            "data": "points",
-            "field": "timepoint"
-           },
-           {
-            "data": "markers",
-            "field": "timepoint"
-           }
-          ]
-         },
-         "name": "xscale",
-         "range": "width",
-         "type": "linear",
-         "zero": false
-        },
-        {
-         "domain": {
-          "fields": [
-           {
-            "data": "distributions",
-            "field": "lower"
-           },
-           {
-            "data": "distributions",
-            "field": "upper"
-           },
-           {
-            "data": "traces",
-            "field": "value"
-           },
-           {
-            "data": "points",
-            "field": "value"
-           }
-          ]
-         },
-         "name": "yscale",
-         "nice": true,
-         "range": "height",
-         "type": "linear",
-         "zero": true
-        },
-        {
-         "domain": {
-          "fields": [
-           {
-            "data": "distributions",
-            "field": "trajectory"
-           },
-           {
-            "data": "traces",
-            "field": "trajectory"
-           },
-           {
-            "data": "points",
-            "field": "trajectory"
-           }
-          ]
-         },
-         "name": "color",
-         "range": "category",
-         "type": "ordinal"
-        }
-       ],
-       "signals": [
-        {
-         "name": "clear",
-         "on": [
-          {
-           "events": "mouseup[!event.item]",
-           "force": true,
-           "update": "true"
-          }
-         ],
-         "value": true
-        },
-        {
-         "name": "shift",
-         "on": [
-          {
-           "events": "@legendSymbol:click, @legendLabel:click",
-           "force": true,
-           "update": "event.shiftKey"
-          }
-         ],
-         "value": false
-        },
-        {
-         "name": "clicked",
-         "on": [
-          {
-           "events": "@legendSymbol:click, @legendLabel:click",
-           "force": true,
-           "update": "{value: datum.value}"
-          }
-         ],
->>>>>>> 6d9611ae
          "value": null
         }
        ],
@@ -1028,16 +729,6 @@
    ]
   },
   {
-<<<<<<< HEAD
-   "cell_type": "code",
-   "execution_count": null,
-   "metadata": {},
-   "outputs": [],
-   "source": []
-  },
-  {
-=======
->>>>>>> 6d9611ae
    "attachments": {},
    "cell_type": "markdown",
    "metadata": {},
@@ -1047,59 +738,13 @@
   },
   {
    "cell_type": "code",
-<<<<<<< HEAD
-   "execution_count": 7,
-=======
    "execution_count": 6,
->>>>>>> 6d9611ae
    "metadata": {},
    "outputs": [
     {
      "name": "stdout",
      "output_type": "stream",
      "text": [
-<<<<<<< HEAD
-      "iteration 0: loss = 63.53947305679321\n",
-      "iteration 25: loss = 60.386880576610565\n",
-      "iteration 50: loss = 59.192054480314255\n",
-      "iteration 75: loss = 57.10011076927185\n",
-      "iteration 100: loss = 57.42118191719055\n",
-      "iteration 125: loss = 56.839141845703125\n",
-      "iteration 150: loss = 57.19517421722412\n",
-      "iteration 175: loss = 56.63055753707886\n",
-      "iteration 200: loss = 56.908236265182495\n",
-      "iteration 225: loss = 56.390862464904785\n",
-      "iteration 250: loss = 57.17507243156433\n",
-      "iteration 275: loss = 56.784056663513184\n",
-      "iteration 300: loss = 56.87023997306824\n",
-      "iteration 325: loss = 56.63281607627869\n",
-      "iteration 350: loss = 56.65362858772278\n",
-      "iteration 375: loss = 56.769177198410034\n",
-      "iteration 400: loss = 56.708879232406616\n",
-      "iteration 425: loss = 56.69521164894104\n",
-      "iteration 450: loss = 56.885953187942505\n",
-      "iteration 475: loss = 56.820682764053345\n",
-      "iteration 500: loss = 56.40895867347717\n",
-      "iteration 525: loss = 57.29121136665344\n",
-      "iteration 550: loss = 56.69179081916809\n",
-      "iteration 575: loss = 56.56495022773743\n",
-      "iteration 600: loss = 56.823312520980835\n",
-      "iteration 625: loss = 56.39842963218689\n",
-      "iteration 650: loss = 56.51601195335388\n",
-      "iteration 675: loss = 56.81413388252258\n",
-      "iteration 700: loss = 56.608365297317505\n",
-      "iteration 725: loss = 56.57794690132141\n",
-      "iteration 750: loss = 56.302627086639404\n",
-      "iteration 775: loss = 56.769116163253784\n",
-      "iteration 800: loss = 56.609501361846924\n",
-      "iteration 825: loss = 56.718398332595825\n",
-      "iteration 850: loss = 56.470194816589355\n",
-      "iteration 875: loss = 57.11666417121887\n",
-      "iteration 900: loss = 56.405802965164185\n",
-      "iteration 925: loss = 56.77439069747925\n",
-      "iteration 950: loss = 56.38880443572998\n",
-      "iteration 975: loss = 56.318623304367065\n"
-=======
       "iteration 0: loss = 61.20865297317505\n",
       "iteration 25: loss = 59.44221878051758\n",
       "iteration 50: loss = 57.88799214363098\n",
@@ -1140,7 +785,6 @@
       "iteration 925: loss = 56.523091554641724\n",
       "iteration 950: loss = 57.09408926963806\n",
       "iteration 975: loss = 56.712987184524536\n"
->>>>>>> 6d9611ae
      ]
     }
    ],
@@ -1156,11 +800,7 @@
     "    num_samples,\n",
     "    timepoints=timepoints,\n",
     "    verbose=True,\n",
-<<<<<<< HEAD
-    "    visual_options={\"title\": \"Intervened SIR Model\"}\n",
-=======
     "    visual_options={\"title\": \"Intervened SIR Model\", \"subset\":\".*_sol\"}\n",
->>>>>>> 6d9611ae
     ")\n",
     "\n",
     "# Save results\n",
@@ -1171,11 +811,7 @@
   },
   {
    "cell_type": "code",
-<<<<<<< HEAD
-   "execution_count": 10,
-=======
    "execution_count": 7,
->>>>>>> 6d9611ae
    "metadata": {},
    "outputs": [
     {
@@ -1207,60 +843,6 @@
            "upper": 1
           },
           {
-<<<<<<< HEAD
-           "lower": 877.0115112304687,
-           "timepoint": 1,
-           "trajectory": "I_sol",
-           "upper": 925.4601684570313
-          },
-          {
-           "lower": 732.9671752929687,
-           "timepoint": 2,
-           "trajectory": "I_sol",
-           "upper": 832.2905853271484
-          },
-          {
-           "lower": 612.4205291748046,
-           "timepoint": 3,
-           "trajectory": "I_sol",
-           "upper": 748.487890625
-          },
-          {
-           "lower": 511.7036865234375,
-           "timepoint": 4,
-           "trajectory": "I_sol",
-           "upper": 673.122509765625
-          },
-          {
-           "lower": 1.0612780055804793e-11,
-           "timepoint": 0,
-           "trajectory": "R_sol",
-           "upper": 1.7955781479728207e-11
-          },
-          {
-           "lower": 75.53989105224609,
-           "timepoint": 1,
-           "trajectory": "R_sol",
-           "upper": 123.98850173950196
-          },
-          {
-           "lower": 168.7094970703125,
-           "timepoint": 2,
-           "trajectory": "R_sol",
-           "upper": 268.03208312988284
-          },
-          {
-           "lower": 252.5126754760742,
-           "timepoint": 3,
-           "trajectory": "R_sol",
-           "upper": 388.5791275024414
-          },
-          {
-           "lower": 327.8776336669922,
-           "timepoint": 4,
-           "trajectory": "R_sol",
-           "upper": 489.2959182739258
-=======
            "lower": 878.2473358154297,
            "timepoint": 1,
            "trajectory": "I_sol",
@@ -1313,7 +895,6 @@
            "timepoint": 4,
            "trajectory": "R_sol",
            "upper": 483.66652526855466
->>>>>>> 6d9611ae
           },
           {
            "lower": 1000,
@@ -1322,90 +903,6 @@
            "upper": 1000
           },
           {
-<<<<<<< HEAD
-           "lower": 2.8814162419621426e-06,
-           "timepoint": 1,
-           "trajectory": "S_sol",
-           "upper": 1.4396547112482947e-05
-          },
-          {
-           "lower": -5.693084170754758e-10,
-           "timepoint": 2,
-           "trajectory": "S_sol",
-           "upper": 7.998711026857563e-10
-          },
-          {
-           "lower": -7.062177398431402e-10,
-           "timepoint": 3,
-           "trajectory": "S_sol",
-           "upper": 7.899658704957345e-10
-          },
-          {
-           "lower": -6.687636555646748e-10,
-           "timepoint": 4,
-           "trajectory": "S_sol",
-           "upper": 1.0444135334353178e-09
-          },
-          {
-           "lower": 0.02606907384470105,
-           "timepoint": 0,
-           "trajectory": "beta_param",
-           "upper": 0.02779578333720565
-          },
-          {
-           "lower": 0.02606907384470105,
-           "timepoint": 1,
-           "trajectory": "beta_param",
-           "upper": 0.02779578333720565
-          },
-          {
-           "lower": 0.02606907384470105,
-           "timepoint": 2,
-           "trajectory": "beta_param",
-           "upper": 0.02779578333720565
-          },
-          {
-           "lower": 0.02606907384470105,
-           "timepoint": 3,
-           "trajectory": "beta_param",
-           "upper": 0.02779578333720565
-          },
-          {
-           "lower": 0.02606907384470105,
-           "timepoint": 4,
-           "trajectory": "beta_param",
-           "upper": 0.02779578333720565
-          },
-          {
-           "lower": 0.10612780228257179,
-           "timepoint": 0,
-           "trajectory": "gamma_param",
-           "upper": 0.17955781668424606
-          },
-          {
-           "lower": 0.10612780228257179,
-           "timepoint": 1,
-           "trajectory": "gamma_param",
-           "upper": 0.17955781668424606
-          },
-          {
-           "lower": 0.10612780228257179,
-           "timepoint": 2,
-           "trajectory": "gamma_param",
-           "upper": 0.17955781668424606
-          },
-          {
-           "lower": 0.10612780228257179,
-           "timepoint": 3,
-           "trajectory": "gamma_param",
-           "upper": 0.17955781668424606
-          },
-          {
-           "lower": 0.10612780228257179,
-           "timepoint": 4,
-           "trajectory": "gamma_param",
-           "upper": 0.17955781668424606
-=======
            "lower": 0.0000028121804348302248,
            "timepoint": 1,
            "trajectory": "S_sol",
@@ -1428,7 +925,6 @@
            "timepoint": 4,
            "trajectory": "S_sol",
            "upper": 8.762850361998531e-10
->>>>>>> 6d9611ae
           }
          ]
         },
@@ -1512,7 +1008,6 @@
             },
             "strokeWidth": {
              "value": 2
-<<<<<<< HEAD
             }
            }
           }
@@ -1627,122 +1122,6 @@
               "scale": "yscale"
              }
             }
-=======
-            }
-           }
-          }
-         },
-         "name": "color_legend",
-         "stroke": "color"
-        }
-       ],
-       "marks": [
-        {
-         "from": {
-          "facet": {
-           "data": "points",
-           "groupby": "trajectory",
-           "name": "points_split"
-          }
-         },
-         "marks": [
-          {
-           "encode": {
-            "hover": {
-             "fillOpacity": {
-              "value": 0.9
-             }
-            },
-            "update": {
-             "fill": {
-              "field": "trajectory",
-              "scale": "color"
-             },
-             "fillOpacity": [
-              {
-               "test": "!length(data('selected')) || indata('selected', 'value', datum.trajectory)",
-               "value": 0.5
-              },
-              {
-               "value": 0.15
-              }
-             ],
-             "size": {
-              "value": 10
-             },
-             "stroke": {
-              "field": "trajectory",
-              "scale": "color"
-             },
-             "strokeOpacity": [
-              {
-               "test": "!length(data('selected')) || indata('selected', 'value', datum.trajectory)",
-               "value": 0.75
-              },
-              {
-               "value": 0.15
-              }
-             ],
-             "strokeWidth": {
-              "value": 2
-             },
-             "tooltip": {
-              "field": "value"
-             },
-             "x": {
-              "field": "timepoint",
-              "scale": "xscale"
-             },
-             "y": {
-              "field": "value",
-              "scale": "yscale"
-             }
-            }
-           },
-           "from": {
-            "data": "points"
-           },
-           "name": "_points_symbol",
-           "type": "symbol",
-           "zindex": 3
-          },
-          {
-           "encode": {
-            "hover": {
-             "fillOpacity": {
-              "value": 0.9
-             }
-            },
-            "update": {
-             "interpolate": {
-              "value": "linear"
-             },
-             "stroke": {
-              "field": "trajectory",
-              "scale": "color"
-             },
-             "strokeOpacity": [
-              {
-               "test": "!length(data('selected')) || indata('selected', 'value', datum.trajectory)",
-               "value": 0.3
-              },
-              {
-               "value": 0.1
-              }
-             ],
-             "strokeWidth": {
-              "value": 2
-             },
-             "x": {
-              "field": "timepoint",
-              "scale": "xscale"
-             },
-             "y": {
-              "field": "value",
-              "scale": "yscale"
-             }
-            }
->>>>>>> 6d9611ae
            },
            "from": {
             "data": "points"
@@ -1982,7 +1361,6 @@
             "field": "timepoint"
            }
           ]
-<<<<<<< HEAD
          },
          "name": "xscale",
          "range": "width",
@@ -2033,58 +1411,6 @@
            }
           ]
          },
-=======
-         },
-         "name": "xscale",
-         "range": "width",
-         "type": "linear",
-         "zero": false
-        },
-        {
-         "domain": {
-          "fields": [
-           {
-            "data": "distributions",
-            "field": "lower"
-           },
-           {
-            "data": "distributions",
-            "field": "upper"
-           },
-           {
-            "data": "traces",
-            "field": "value"
-           },
-           {
-            "data": "points",
-            "field": "value"
-           }
-          ]
-         },
-         "name": "yscale",
-         "nice": true,
-         "range": "height",
-         "type": "linear",
-         "zero": true
-        },
-        {
-         "domain": {
-          "fields": [
-           {
-            "data": "distributions",
-            "field": "trajectory"
-           },
-           {
-            "data": "traces",
-            "field": "trajectory"
-           },
-           {
-            "data": "points",
-            "field": "trajectory"
-           }
-          ]
-         },
->>>>>>> 6d9611ae
          "name": "color",
          "range": "category",
          "type": "ordinal"
@@ -2138,13 +1464,6 @@
    ]
   },
   {
-<<<<<<< HEAD
-   "cell_type": "code",
-   "execution_count": null,
-   "metadata": {},
-   "outputs": [],
-   "source": []
-=======
    "cell_type": "markdown",
    "metadata": {},
    "source": [
@@ -2297,20 +1616,13 @@
     "print(\"Optimal policy after calibration:\", opt_policy[\"policy\"])\n",
     "print(\"Estimated risk at optimal policy after calibration\", opt_policy[\"risk\"])"
    ]
->>>>>>> 6d9611ae
   }
  ],
  "metadata": {
   "kernelspec": {
-<<<<<<< HEAD
-   "display_name": "clean-build",
-   "language": "python",
-   "name": "clean-build"
-=======
    "display_name": "askemv2",
    "language": "python",
    "name": "python3"
->>>>>>> 6d9611ae
   },
   "language_info": {
    "codemirror_mode": {
@@ -2322,11 +1634,7 @@
    "name": "python",
    "nbconvert_exporter": "python",
    "pygments_lexer": "ipython3",
-<<<<<<< HEAD
-   "version": "3.10.9"
-=======
    "version": "3.11.4"
->>>>>>> 6d9611ae
   }
  },
  "nbformat": 4,
