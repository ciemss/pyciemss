{
<<<<<<< HEAD
   "cells": [
      {
         "cell_type": "code",
         "execution_count": 1,
         "metadata": {},
         "outputs": [],
         "source": [
            "import os\n",
            "from pyciemss.PetriNetODE.interfaces import (\n",
            "    load_and_sample_petri_model,\n",
            "    load_and_calibrate_and_sample_petri_model,\n",
            "    load_and_optimize_and_sample_petri_model,\n",
            "    load_and_calibrate_and_optimize_and_sample_petri_model\n",
            ")\n",
            "import numpy as np\n",
            "from pyciemss.visuals import plots"
=======
 "cells": [
  {
   "cell_type": "code",
   "execution_count": 1,
   "metadata": {},
   "outputs": [],
   "source": [
    "import os\n",
    "from pyciemss.PetriNetODE.interfaces import (\n",
    "    load_and_sample_petri_model,\n",
    "    load_and_calibrate_and_sample_petri_model,\n",
    "    load_and_optimize_and_sample_petri_model,\n",
    "    load_and_calibrate_and_optimize_and_sample_petri_model\n",
    ")\n",
    "import numpy as np\n",
    "from pyciemss.visuals import plots"
   ]
  },
  {
   "cell_type": "code",
   "execution_count": 2,
   "metadata": {},
   "outputs": [],
   "source": [
    "DEMO_PATH = \"../../notebook/integration_demo/\"\n",
    "ASKENET_PATH = \"https://raw.githubusercontent.com/DARPA-ASKEM/Model-Representations/main/petrinet/examples/sir_typed.json\""
   ]
  },
  {
   "attachments": {},
   "cell_type": "markdown",
   "metadata": {},
   "source": [
    "## load_and_sample_petri_model"
   ]
  },
  {
   "cell_type": "code",
   "execution_count": 3,
   "metadata": {},
   "outputs": [],
   "source": [
    "num_samples = 3\n",
    "timepoints = [0.5, 1.0, 2.0, 3.0, 4.0]\n",
    "\n",
    "# Run sampling w/o an intervention\n",
    "result = load_and_sample_petri_model(ASKENET_PATH, num_samples, timepoints=timepoints, time_unit=\"days\")\n",
    "\n",
    "# Save results\n",
    "result[\"data\"].to_csv(os.path.join(DEMO_PATH, \"results_petri/sample_results.csv\"), index=False)\n",
    "result[\"quantiles\"].to_csv(\n",
    "    os.path.join(DEMO_PATH, \"results_petri/quantiles_results.csv\"), index=False\n",
    ")"
   ]
  },
  {
   "cell_type": "code",
   "execution_count": 4,
   "metadata": {},
   "outputs": [
    {
     "data": {
      "text/html": [
       "<div>\n",
       "<style scoped>\n",
       "    .dataframe tbody tr th:only-of-type {\n",
       "        vertical-align: middle;\n",
       "    }\n",
       "\n",
       "    .dataframe tbody tr th {\n",
       "        vertical-align: top;\n",
       "    }\n",
       "\n",
       "    .dataframe thead th {\n",
       "        text-align: right;\n",
       "    }\n",
       "</style>\n",
       "<table border=\"1\" class=\"dataframe\">\n",
       "  <thead>\n",
       "    <tr style=\"text-align: right;\">\n",
       "      <th></th>\n",
       "      <th>timepoint_id</th>\n",
       "      <th>number_days</th>\n",
       "      <th>inc_cum</th>\n",
       "      <th>output</th>\n",
       "      <th>type</th>\n",
       "      <th>quantile</th>\n",
       "      <th>value</th>\n",
       "      <th>Forecast_Backcast</th>\n",
       "    </tr>\n",
       "  </thead>\n",
       "  <tbody>\n",
       "    <tr>\n",
       "      <th>0</th>\n",
       "      <td>0</td>\n",
       "      <td>0.5</td>\n",
       "      <td>inc</td>\n",
       "      <td>I</td>\n",
       "      <td>quantile</td>\n",
       "      <td>0.010</td>\n",
       "      <td>9.671475e+02</td>\n",
       "      <td>Forecast</td>\n",
       "    </tr>\n",
       "    <tr>\n",
       "      <th>1</th>\n",
       "      <td>0</td>\n",
       "      <td>0.5</td>\n",
       "      <td>inc</td>\n",
       "      <td>I</td>\n",
       "      <td>quantile</td>\n",
       "      <td>0.025</td>\n",
       "      <td>9.671798e+02</td>\n",
       "      <td>Forecast</td>\n",
       "    </tr>\n",
       "    <tr>\n",
       "      <th>2</th>\n",
       "      <td>0</td>\n",
       "      <td>0.5</td>\n",
       "      <td>inc</td>\n",
       "      <td>I</td>\n",
       "      <td>quantile</td>\n",
       "      <td>0.050</td>\n",
       "      <td>9.672336e+02</td>\n",
       "      <td>Forecast</td>\n",
       "    </tr>\n",
       "    <tr>\n",
       "      <th>3</th>\n",
       "      <td>0</td>\n",
       "      <td>0.5</td>\n",
       "      <td>inc</td>\n",
       "      <td>I</td>\n",
       "      <td>quantile</td>\n",
       "      <td>0.100</td>\n",
       "      <td>9.673413e+02</td>\n",
       "      <td>Forecast</td>\n",
       "    </tr>\n",
       "    <tr>\n",
       "      <th>4</th>\n",
       "      <td>0</td>\n",
       "      <td>0.5</td>\n",
       "      <td>inc</td>\n",
       "      <td>I</td>\n",
       "      <td>quantile</td>\n",
       "      <td>0.150</td>\n",
       "      <td>9.674490e+02</td>\n",
       "      <td>Forecast</td>\n",
       "    </tr>\n",
       "    <tr>\n",
       "      <th>...</th>\n",
       "      <td>...</td>\n",
       "      <td>...</td>\n",
       "      <td>...</td>\n",
       "      <td>...</td>\n",
       "      <td>...</td>\n",
       "      <td>...</td>\n",
       "      <td>...</td>\n",
       "      <td>...</td>\n",
       "    </tr>\n",
       "    <tr>\n",
       "      <th>340</th>\n",
       "      <td>4</td>\n",
       "      <td>4.0</td>\n",
       "      <td>inc</td>\n",
       "      <td>S</td>\n",
       "      <td>quantile</td>\n",
       "      <td>0.850</td>\n",
       "      <td>1.848965e-13</td>\n",
       "      <td>Forecast</td>\n",
       "    </tr>\n",
       "    <tr>\n",
       "      <th>341</th>\n",
       "      <td>4</td>\n",
       "      <td>4.0</td>\n",
       "      <td>inc</td>\n",
       "      <td>S</td>\n",
       "      <td>quantile</td>\n",
       "      <td>0.900</td>\n",
       "      <td>8.108137e-11</td>\n",
       "      <td>Forecast</td>\n",
       "    </tr>\n",
       "    <tr>\n",
       "      <th>342</th>\n",
       "      <td>4</td>\n",
       "      <td>4.0</td>\n",
       "      <td>inc</td>\n",
       "      <td>S</td>\n",
       "      <td>quantile</td>\n",
       "      <td>0.950</td>\n",
       "      <td>1.619779e-10</td>\n",
       "      <td>Forecast</td>\n",
       "    </tr>\n",
       "    <tr>\n",
       "      <th>343</th>\n",
       "      <td>4</td>\n",
       "      <td>4.0</td>\n",
       "      <td>inc</td>\n",
       "      <td>S</td>\n",
       "      <td>quantile</td>\n",
       "      <td>0.975</td>\n",
       "      <td>2.024261e-10</td>\n",
       "      <td>Forecast</td>\n",
       "    </tr>\n",
       "    <tr>\n",
       "      <th>344</th>\n",
       "      <td>4</td>\n",
       "      <td>4.0</td>\n",
       "      <td>inc</td>\n",
       "      <td>S</td>\n",
       "      <td>quantile</td>\n",
       "      <td>0.990</td>\n",
       "      <td>2.266950e-10</td>\n",
       "      <td>Forecast</td>\n",
       "    </tr>\n",
       "  </tbody>\n",
       "</table>\n",
       "<p>345 rows × 8 columns</p>\n",
       "</div>"
      ],
      "text/plain": [
       "     timepoint_id  number_days inc_cum output      type  quantile  \\\n",
       "0               0          0.5     inc      I  quantile     0.010   \n",
       "1               0          0.5     inc      I  quantile     0.025   \n",
       "2               0          0.5     inc      I  quantile     0.050   \n",
       "3               0          0.5     inc      I  quantile     0.100   \n",
       "4               0          0.5     inc      I  quantile     0.150   \n",
       "..            ...          ...     ...    ...       ...       ...   \n",
       "340             4          4.0     inc      S  quantile     0.850   \n",
       "341             4          4.0     inc      S  quantile     0.900   \n",
       "342             4          4.0     inc      S  quantile     0.950   \n",
       "343             4          4.0     inc      S  quantile     0.975   \n",
       "344             4          4.0     inc      S  quantile     0.990   \n",
       "\n",
       "            value Forecast_Backcast  \n",
       "0    9.671475e+02          Forecast  \n",
       "1    9.671798e+02          Forecast  \n",
       "2    9.672336e+02          Forecast  \n",
       "3    9.673413e+02          Forecast  \n",
       "4    9.674490e+02          Forecast  \n",
       "..            ...               ...  \n",
       "340  1.848965e-13          Forecast  \n",
       "341  8.108137e-11          Forecast  \n",
       "342  1.619779e-10          Forecast  \n",
       "343  2.024261e-10          Forecast  \n",
       "344  2.266950e-10          Forecast  \n",
       "\n",
       "[345 rows x 8 columns]"
      ]
     },
     "execution_count": 4,
     "metadata": {},
     "output_type": "execute_result"
    }
   ],
   "source": [
    "result[\"quantiles\"]"
   ]
  },
  {
   "cell_type": "code",
   "execution_count": 5,
   "metadata": {},
   "outputs": [
    {
     "data": {
      "text/plain": [
       "{'I_sol': {'risk': [716.0717163085938],\n",
       "  'qoi': array([660.09143, 649.0911 , 716.0717 ], dtype=float32)},\n",
       " 'R_sol': {'risk': [351.9091796875],\n",
       "  'qoi': array([340.90808, 351.90918, 284.928  ], dtype=float32)},\n",
       " 'S_sol': {'risk': [4.3887657397156943e-10],\n",
       "  'qoi': array([ 1.1775150e-10,  4.3887657e-10, -5.9544136e-10], dtype=float32)}}"
      ]
     },
     "execution_count": 5,
     "metadata": {},
     "output_type": "execute_result"
    }
   ],
   "source": [
    "result[\"risk\"]"
   ]
  },
  {
   "cell_type": "code",
   "execution_count": 6,
   "metadata": {
    "scrolled": true
   },
   "outputs": [],
   "source": [
    "interventions = [(1.1, \"beta\", 1.0), (2.1, \"gamma\", 0.1), (1.3, \"beta\", 2.0), (1.4, \"gamma\", 0.3)]\n",
    "\n",
    "result_int = load_and_sample_petri_model(\n",
    "    ASKENET_PATH, num_samples, timepoints=timepoints, interventions=interventions,\n",
    "    time_unit=\"days\",\n",
    "    visual_options={\"title\": \"SIR Model\", \"subset\": \".*_sol\"}\n",
    ")\n",
    "\n",
    "# Save results\n",
    "result_int[\"data\"].to_csv(\n",
    "    os.path.join(DEMO_PATH, \"results_petri/sample_results_w_interventions.csv\"),\n",
    "    index=False,\n",
    ")\n",
    "result_int[\"quantiles\"].to_csv(\n",
    "    os.path.join(DEMO_PATH, \"results_petri/quantiles_results_w_interventions.csv\"), index=False\n",
    ")"
   ]
  },
  {
   "cell_type": "code",
   "execution_count": 8,
   "metadata": {},
   "outputs": [
    {
     "name": "stdout",
     "output_type": "stream",
     "text": [
      "\n"
     ]
    },
    {
     "data": {
      "application/vnd.vega.v5+json": {
       "$schema": "https://vega.github.io/schema/vega/v5.json",
       "axes": [
        {
         "name": "x_axis",
         "orient": "bottom",
         "scale": "xscale",
         "zindex": 100
        },
        {
         "name": "y_axis",
         "orient": "left",
         "scale": "yscale",
         "zindex": 100
        }
       ],
       "data": [
        {
         "name": "distributions",
         "values": [
          {
           "lower": 961.2489990234375,
           "timepoint": 0.5,
           "trajectory": "I_sol",
           "upper": 968.8000671386719
          },
          {
           "lower": 889.15498046875,
           "timepoint": 1,
           "trajectory": "I_sol",
           "upper": 910.2183532714844
          },
          {
           "lower": 697.028662109375,
           "timepoint": 2,
           "trajectory": "I_sol",
           "upper": 722.3127624511719
          },
          {
           "lower": 618.2088256835938,
           "timepoint": 3,
           "trajectory": "I_sol",
           "upper": 640.6331298828125
          },
          {
           "lower": 559.3781372070313,
           "timepoint": 4,
           "trajectory": "I_sol",
           "upper": 579.6676330566406
          },
          {
           "lower": 30.57961196899414,
           "timepoint": 0.5,
           "trajectory": "R_sol",
           "upper": 38.46461982727051
          },
          {
           "lower": 90.78149490356445,
           "timepoint": 1,
           "trajectory": "R_sol",
           "upper": 111.84523162841796
          },
          {
           "lower": 278.68714294433596,
           "timepoint": 2,
           "trajectory": "R_sol",
           "upper": 303.9720397949219
          },
          {
           "lower": 360.3663665771484,
           "timepoint": 3,
           "trajectory": "R_sol",
           "upper": 382.7924835205078
          },
          {
           "lower": 421.33076171875,
           "timepoint": 4,
           "trajectory": "R_sol",
           "upper": 441.6226470947266
          },
          {
           "lower": 1.2663800716400146,
           "timepoint": 0.5,
           "trajectory": "S_sol",
           "upper": 1.7803845524787902
          },
          {
           "lower": 0.0000037271641531333445,
           "timepoint": 1,
           "trajectory": "S_sol",
           "upper": 0.000007106719067451195
          },
          {
           "lower": 3.9198904122628163e-10,
           "timepoint": 2,
           "trajectory": "S_sol",
           "upper": 4.334738318290121e-10
          },
          {
           "lower": -2.0749903462125018e-10,
           "timepoint": 3,
           "trajectory": "S_sol",
           "upper": 8.807972684543583e-11
          },
          {
           "lower": -8.509103699427811e-10,
           "timepoint": 4,
           "trajectory": "S_sol",
           "upper": 5.166586880545053e-10
          }
>>>>>>> a36cb38f
         ]
      },
      {
         "cell_type": "code",
         "execution_count": 2,
         "metadata": {},
         "outputs": [],
         "source": [
            "DEMO_PATH = \"../../notebook/integration_demo/\"\n",
            "ASKENET_PATH = \"https://raw.githubusercontent.com/DARPA-ASKEM/Model-Representations/main/petrinet/examples/sir_typed.json\""
         ]
      },
      {
         "attachments": {},
         "cell_type": "markdown",
         "metadata": {},
         "source": [
            "## load_and_sample_petri_model"
         ]
      },
      {
         "cell_type": "code",
         "execution_count": 3,
         "metadata": {},
         "outputs": [],
         "source": [
            "num_samples = 3\n",
            "timepoints = [0.5, 1.0, 2.0, 3.0, 4.0]\n",
            "\n",
            "# Run sampling w/o an intervention\n",
            "samples = load_and_sample_petri_model(ASKENET_PATH, num_samples, timepoints=timepoints)\n",
            "\n",
            "# Save results\n",
            "samples.to_csv(os.path.join(DEMO_PATH, \"results_petri/sample_results.csv\"), index=False)"
         ]
      },
      {
         "cell_type": "code",
         "execution_count": 4,
         "metadata": {
            "scrolled": true
         },
         "outputs": [],
         "source": [
            "interventions = [(1.1, \"beta\", 1.0), (2.1, \"gamma\", 0.1), (1.3, \"beta\", 2.0), (1.4, \"gamma\", 0.3)]\n",
            "\n",
            "result = load_and_sample_petri_model(\n",
            "    ASKENET_PATH, num_samples, timepoints=timepoints, interventions=interventions,\n",
            "    time_unit=\"days\",\n",
            "    visual_options={\"title\": \"SIR Model\", \"subset\":\".*_sol\"}\n",
            ")\n",
            "\n",
            "# Save results\n",
            "result[\"data\"].to_csv(\n",
            "    os.path.join(DEMO_PATH, \"results_petri/sample_results_w_interventions.csv\"),\n",
            "    index=False,\n",
            ")"
         ]
      },
      {
         "cell_type": "code",
         "execution_count": 5,
         "metadata": {},
         "outputs": [
            {
               "data": {
                  "application/vnd.vega.v5+json": {
                     "$schema": "https://vega.github.io/schema/vega/v5.json",
                     "axes": [
                        {
                           "name": "x_axis",
                           "orient": "bottom",
                           "scale": "xscale",
                           "zindex": 100
                        },
                        {
                           "name": "y_axis",
                           "orient": "left",
                           "scale": "yscale",
                           "zindex": 100
                        }
                     ],
                     "data": [
                        {
                           "name": "distributions",
                           "values": [
                              {
                                 "lower": 963.9439025878906,
                                 "timepoint": 0.5,
                                 "trajectory": "I_sol",
                                 "upper": 973.6954223632813
                              },
                              {
                                 "lower": 896.31748046875,
                                 "timepoint": 1,
                                 "trajectory": "I_sol",
                                 "upper": 924.3270141601563
                              },
                              {
                                 "lower": 705.1734130859375,
                                 "timepoint": 2,
                                 "trajectory": "I_sol",
                                 "upper": 739.5879760742188
                              },
                              {
                                 "lower": 625.4309753417969,
                                 "timepoint": 3,
                                 "trajectory": "I_sol",
                                 "upper": 655.9553894042969
                              },
                              {
                                 "lower": 565.9151000976562,
                                 "timepoint": 4,
                                 "trajectory": "I_sol",
                                 "upper": 593.5331359863281
                              },
                              {
                                 "lower": 25.661143112182618,
                                 "timepoint": 0.5,
                                 "trajectory": "R_sol",
                                 "upper": 35.050665092468265
                              },
                              {
                                 "lower": 76.67337646484376,
                                 "timepoint": 1,
                                 "trajectory": "R_sol",
                                 "upper": 104.6829444885254
                              },
                              {
                                 "lower": 261.4125671386719,
                                 "timepoint": 2,
                                 "trajectory": "R_sol",
                                 "upper": 295.8292175292969
                              },
                              {
                                 "lower": 345.04456787109376,
                                 "timepoint": 3,
                                 "trajectory": "R_sol",
                                 "upper": 375.57008056640626
                              },
                              {
                                 "lower": 407.46681213378906,
                                 "timepoint": 4,
                                 "trajectory": "R_sol",
                                 "upper": 435.0877319335938
                              },
                              {
                                 "lower": 1.6254647493362426,
                                 "timepoint": 0.5,
                                 "trajectory": "S_sol",
                                 "upper": 2.1516563296318054
                              },
                              {
                                 "lower": 0.000004845771763939411,
                                 "timepoint": 1,
                                 "trajectory": "S_sol",
                                 "upper": 0.000009095955738303018
                              },
                              {
                                 "lower": -1.313483410925187e-9,
                                 "timepoint": 2,
                                 "trajectory": "S_sol",
                                 "upper": -2.868969950498013e-10
                              },
                              {
                                 "lower": -7.384719835634712e-10,
                                 "timepoint": 3,
                                 "trajectory": "S_sol",
                                 "upper": 3.81547893280043e-10
                              },
                              {
                                 "lower": -1.1082135875639664e-9,
                                 "timepoint": 4,
                                 "trajectory": "S_sol",
                                 "upper": 6.93104107440945e-10
                              }
                           ]
                        },
                        {
                           "name": "traces",
                           "transform": [
                              {
                                 "expr": "isValid(datum.value)",
                                 "type": "filter"
                              }
                           ],
                           "values": []
                        },
                        {
                           "name": "points",
                           "values": []
                        },
                        {
                           "name": "markers",
                           "values": []
                        },
                        {
                           "name": "selected",
                           "on": [
                              {
                                 "remove": true,
                                 "trigger": "clear"
                              },
                              {
                                 "remove": true,
                                 "trigger": "!shift"
                              },
                              {
                                 "insert": "clicked",
                                 "trigger": "!shift && clicked"
                              },
                              {
                                 "toggle": "clicked",
                                 "trigger": "shift && clicked"
                              }
                           ]
                        }
                     ],
                     "height": 300,
                     "legends": [
                        {
                           "encode": {
                              "labels": {
                                 "interactive": true,
                                 "name": "legendLabel",
                                 "update": {
                                    "opacity": [
                                       {
                                          "test": "!length(data('selected')) || indata('selected', 'value', datum.value)",
                                          "value": 1
                                       },
                                       {
                                          "value": 0.25
                                       }
                                    ]
                                 }
                              },
                              "symbols": {
                                 "interactive": true,
                                 "name": "legendSymbol",
                                 "update": {
                                    "fill": {
                                       "value": "transparent"
                                    },
                                    "opacity": [
                                       {
                                          "test": "!length(data('selected')) || indata('selected', 'value', datum.value)",
                                          "value": 0.7
                                       },
                                       {
                                          "value": 0.15
                                       }
                                    ],
                                    "size": {
                                       "value": 64
                                    },
                                    "strokeWidth": {
                                       "value": 2
                                    }
                                 }
                              }
                           },
                           "name": "color_legend",
                           "stroke": "color"
                        }
                     ],
                     "marks": [
                        {
                           "from": {
                              "facet": {
                                 "data": "points",
                                 "groupby": "trajectory",
                                 "name": "points_split"
                              }
                           },
                           "marks": [
                              {
                                 "encode": {
                                    "hover": {
                                       "fillOpacity": {
                                          "value": 0.9
                                       }
                                    },
                                    "update": {
                                       "fill": {
                                          "field": "trajectory",
                                          "scale": "color"
                                       },
                                       "fillOpacity": [
                                          {
                                             "test": "!length(data('selected')) || indata('selected', 'value', datum.trajectory)",
                                             "value": 0.5
                                          },
                                          {
                                             "value": 0.15
                                          }
                                       ],
                                       "size": {
                                          "value": 10
                                       },
                                       "stroke": {
                                          "field": "trajectory",
                                          "scale": "color"
                                       },
                                       "strokeOpacity": [
                                          {
                                             "test": "!length(data('selected')) || indata('selected', 'value', datum.trajectory)",
                                             "value": 0.75
                                          },
                                          {
                                             "value": 0.15
                                          }
                                       ],
                                       "strokeWidth": {
                                          "value": 2
                                       },
                                       "tooltip": {
                                          "field": "value"
                                       },
                                       "x": {
                                          "field": "timepoint",
                                          "scale": "xscale"
                                       },
                                       "y": {
                                          "field": "value",
                                          "scale": "yscale"
                                       }
                                    }
                                 },
                                 "from": {
                                    "data": "points"
                                 },
                                 "name": "_points_symbol",
                                 "type": "symbol",
                                 "zindex": 3
                              },
                              {
                                 "encode": {
                                    "hover": {
                                       "fillOpacity": {
                                          "value": 0.9
                                       }
                                    },
                                    "update": {
                                       "interpolate": {
                                          "value": "linear"
                                       },
                                       "stroke": {
                                          "field": "trajectory",
                                          "scale": "color"
                                       },
                                       "strokeOpacity": [
                                          {
                                             "test": "!length(data('selected')) || indata('selected', 'value', datum.trajectory)",
                                             "value": 0.3
                                          },
                                          {
                                             "value": 0.1
                                          }
                                       ],
                                       "strokeWidth": {
                                          "value": 2
                                       },
                                       "x": {
                                          "field": "timepoint",
                                          "scale": "xscale"
                                       },
                                       "y": {
                                          "field": "value",
                                          "scale": "yscale"
                                       }
                                    }
                                 },
                                 "from": {
                                    "data": "points"
                                 },
                                 "name": "_points_line",
                                 "type": "line",
                                 "zindex": 3
                              }
                           ],
                           "name": "_points",
                           "type": "group",
                           "zindex": 3
                        },
                        {
                           "from": {
                              "facet": {
                                 "data": "traces",
                                 "groupby": "trajectory",
                                 "name": "traces_split"
                              }
                           },
                           "marks": [
                              {
                                 "encode": {
                                    "hover": {
                                       "fillOpacity": {
                                          "value": 0.9
                                       }
                                    },
                                    "update": {
                                       "interpolate": {
                                          "value": "linear"
                                       },
                                       "stroke": {
                                          "field": "trajectory",
                                          "scale": "color"
                                       },
                                       "strokeOpacity": [
                                          {
                                             "test": "!length(data('selected')) || indata('selected', 'value', datum.trajectory)",
                                             "value": 0.75
                                          },
                                          {
                                             "value": 0.15
                                          }
                                       ],
                                       "strokeWidth": {
                                          "value": 2
                                       },
                                       "x": {
                                          "field": "timepoint",
                                          "scale": "xscale"
                                       },
                                       "y": {
                                          "field": "value",
                                          "scale": "yscale"
                                       }
                                    }
                                 },
                                 "from": {
                                    "data": "traces_split"
                                 },
                                 "name": "_traces_lines",
                                 "type": "line"
                              }
                           ],
                           "name": "_traces",
                           "type": "group",
                           "zindex": 2
                        },
                        {
                           "from": {
                              "facet": {
                                 "data": "distributions",
                                 "groupby": "trajectory",
                                 "name": "trajectory_split"
                              }
                           },
                           "marks": [
                              {
                                 "encode": {
                                    "hover": {
                                       "fillOpacity": {
                                          "value": 0.9
                                       }
                                    },
                                    "update": {
                                       "fill": {
                                          "field": "trajectory",
                                          "scale": "color"
                                       },
                                       "fillOpacity": [
                                          {
                                             "test": "!length(data('selected')) || indata('selected', 'value', datum.trajectory)",
                                             "value": 0.5
                                          },
                                          {
                                             "value": 0.15
                                          }
                                       ],
                                       "interpolate": {
                                          "value": "linear"
                                       },
                                       "stroke": {
                                          "field": "trajectory",
                                          "scale": "color"
                                       },
                                       "strokeOpacity": [
                                          {
                                             "test": "!length(data('selected')) || indata('selected', 'value', datum.trajectory)",
                                             "value": 0.75
                                          },
                                          {
                                             "value": 0.15
                                          }
                                       ],
                                       "strokeWidth": {
                                          "value": 2
                                       },
                                       "x": {
                                          "field": "timepoint",
                                          "scale": "xscale"
                                       },
                                       "y": {
                                          "field": "upper",
                                          "scale": "yscale"
                                       },
                                       "y2": {
                                          "field": "lower",
                                          "scale": "yscale"
                                       }
                                    }
                                 },
                                 "from": {
                                    "data": "trajectory_split"
                                 },
                                 "type": "area"
                              }
                           ],
                           "name": "_distributions",
                           "type": "group",
                           "zindex": 1
                        },
                        {
                           "marks": [
                              {
                                 "encode": {
                                    "enter": {
                                       "stroke": {
                                          "value": "lightgray"
                                       }
                                    },
                                    "update": {
                                       "opacity": {
                                          "value": 1
                                       },
                                       "x": {
                                          "field": "timepoint",
                                          "scale": "xscale"
                                       },
                                       "y": {
                                          "signal": "height"
                                       },
                                       "y2": {
                                          "value": 0
                                       }
                                    }
                                 },
                                 "from": {
                                    "data": "markers"
                                 },
                                 "name": "_marker text",
                                 "type": "rule"
                              },
                              {
                                 "encode": {
                                    "enter": {
                                       "fontSize": {
                                          "value": 8
                                       },
                                       "text": {
                                          "field": "datum.label"
                                       },
                                       "y": {
                                          "value": 0
                                       }
                                    }
                                 },
                                 "from": {
                                    "data": "_marker text"
                                 },
                                 "name": "_marker flags",
                                 "transform": [
                                    {
                                       "as": [
                                          "x",
                                          "_y",
                                          "opacity",
                                          "align",
                                          "baseline"
                                       ],
                                       "lineAnchor": "start",
                                       "offset": [
                                          1
                                       ],
                                       "size": {
                                          "signal": "[width, height]"
                                       },
                                       "type": "label"
                                    }
                                 ],
                                 "type": "text"
                              }
                           ],
                           "name": "_markers",
                           "type": "group"
                        }
                     ],
                     "scales": [
                        {
                           "domain": {
                              "fields": [
                                 {
                                    "data": "distributions",
                                    "field": "timepoint"
                                 },
                                 {
                                    "data": "traces",
                                    "field": "timepoint"
                                 },
                                 {
                                    "data": "points",
                                    "field": "timepoint"
                                 },
                                 {
                                    "data": "markers",
                                    "field": "timepoint"
                                 }
                              ]
                           },
                           "name": "xscale",
                           "range": "width",
                           "type": "linear",
                           "zero": false
                        },
                        {
                           "domain": {
                              "fields": [
                                 {
                                    "data": "distributions",
                                    "field": "lower"
                                 },
                                 {
                                    "data": "distributions",
                                    "field": "upper"
                                 },
                                 {
                                    "data": "traces",
                                    "field": "value"
                                 },
                                 {
                                    "data": "points",
                                    "field": "value"
                                 }
                              ]
                           },
                           "name": "yscale",
                           "nice": true,
                           "range": "height",
                           "type": "linear",
                           "zero": true
                        },
                        {
                           "domain": {
                              "fields": [
                                 {
                                    "data": "distributions",
                                    "field": "trajectory"
                                 },
                                 {
                                    "data": "traces",
                                    "field": "trajectory"
                                 },
                                 {
                                    "data": "points",
                                    "field": "trajectory"
                                 }
                              ]
                           },
                           "name": "color",
                           "range": "category",
                           "type": "ordinal"
                        }
                     ],
                     "signals": [
                        {
                           "name": "clear",
                           "on": [
                              {
                                 "events": "mouseup[!event.item]",
                                 "force": true,
                                 "update": "true"
                              }
                           ],
                           "value": true
                        },
                        {
                           "name": "shift",
                           "on": [
                              {
                                 "events": "@legendSymbol:click, @legendLabel:click",
                                 "force": true,
                                 "update": "event.shiftKey"
                              }
                           ],
                           "value": false
                        },
                        {
                           "name": "clicked",
                           "on": [
                              {
                                 "events": "@legendSymbol:click, @legendLabel:click",
                                 "force": true,
                                 "update": "{value: datum.value}"
                              }
                           ],
                           "value": null
                        }
                     ],
                     "title": "SIR Model",
                     "width": 500
                  }
               },
               "metadata": {},
               "output_type": "display_data"
            }
         ],
<<<<<<< HEAD
         "source": [
            "plots.ipy_display(result[\"visual\"])"
=======
         "value": false
        },
        {
         "name": "clicked",
         "on": [
          {
           "events": "@legendSymbol:click, @legendLabel:click",
           "force": true,
           "update": "{value: datum.value}"
          }
         ],
         "value": null
        }
       ],
       "title": "SIR Model",
       "width": 500
      }
     },
     "metadata": {},
     "output_type": "display_data"
    }
   ],
   "source": [
    "plots.ipy_display(result_int[\"visual\"])"
   ]
  },
  {
   "attachments": {},
   "cell_type": "markdown",
   "metadata": {},
   "source": [
    "## load_and_calibrate_and_sample_petri_model"
   ]
  },
  {
   "cell_type": "code",
   "execution_count": 9,
   "metadata": {},
   "outputs": [
    {
     "name": "stdout",
     "output_type": "stream",
     "text": [
      "iteration 0: loss = 63.864702224731445\n"
     ]
    }
   ],
   "source": [
    "data_path = os.path.join(DEMO_PATH, \"data.csv\")\n",
    "num_samples = 10\n",
    "timepoints = [0.0, 1.0, 2.0, 3.0, 4.0]\n",
    "\n",
    "# Run the calibration and sampling\n",
    "result_cal = load_and_calibrate_and_sample_petri_model(\n",
    "    ASKENET_PATH,\n",
    "    data_path,\n",
    "    num_samples,\n",
    "    timepoints=timepoints,\n",
    "    verbose=True,\n",
    "    visual_options={\"title\": \"Intervened SIR Model\", \"subset\":\".*_sol\"},\n",
    "    num_iterations=3,\n",
    "    time_unit = \"days\"\n",
    ")\n",
    "\n",
    "# Save results\n",
    "result_cal['data'].to_csv(\n",
    "    os.path.join(DEMO_PATH, \"results_petri/calibrated_sample_results.csv\"), index=False\n",
    ")\n",
    "result_cal[\"quantiles\"].to_csv(\n",
    "    os.path.join(DEMO_PATH, \"results_petri/calibrated_quantiles_results.csv\"), index=False\n",
    ")"
   ]
  },
  {
   "cell_type": "code",
   "execution_count": 10,
   "metadata": {},
   "outputs": [
    {
     "data": {
      "text/html": [
       "<div>\n",
       "<style scoped>\n",
       "    .dataframe tbody tr th:only-of-type {\n",
       "        vertical-align: middle;\n",
       "    }\n",
       "\n",
       "    .dataframe tbody tr th {\n",
       "        vertical-align: top;\n",
       "    }\n",
       "\n",
       "    .dataframe thead th {\n",
       "        text-align: right;\n",
       "    }\n",
       "</style>\n",
       "<table border=\"1\" class=\"dataframe\">\n",
       "  <thead>\n",
       "    <tr style=\"text-align: right;\">\n",
       "      <th></th>\n",
       "      <th>timepoint_id</th>\n",
       "      <th>number_days</th>\n",
       "      <th>inc_cum</th>\n",
       "      <th>output</th>\n",
       "      <th>type</th>\n",
       "      <th>quantile</th>\n",
       "      <th>value</th>\n",
       "      <th>Forecast_Backcast</th>\n",
       "    </tr>\n",
       "  </thead>\n",
       "  <tbody>\n",
       "    <tr>\n",
       "      <th>0</th>\n",
       "      <td>0</td>\n",
       "      <td>0.0</td>\n",
       "      <td>inc</td>\n",
       "      <td>I</td>\n",
       "      <td>quantile</td>\n",
       "      <td>0.010</td>\n",
       "      <td>1.000000e+00</td>\n",
       "      <td>Backcast</td>\n",
       "    </tr>\n",
       "    <tr>\n",
       "      <th>1</th>\n",
       "      <td>0</td>\n",
       "      <td>0.0</td>\n",
       "      <td>inc</td>\n",
       "      <td>I</td>\n",
       "      <td>quantile</td>\n",
       "      <td>0.025</td>\n",
       "      <td>1.000000e+00</td>\n",
       "      <td>Backcast</td>\n",
       "    </tr>\n",
       "    <tr>\n",
       "      <th>2</th>\n",
       "      <td>0</td>\n",
       "      <td>0.0</td>\n",
       "      <td>inc</td>\n",
       "      <td>I</td>\n",
       "      <td>quantile</td>\n",
       "      <td>0.050</td>\n",
       "      <td>1.000000e+00</td>\n",
       "      <td>Backcast</td>\n",
       "    </tr>\n",
       "    <tr>\n",
       "      <th>3</th>\n",
       "      <td>0</td>\n",
       "      <td>0.0</td>\n",
       "      <td>inc</td>\n",
       "      <td>I</td>\n",
       "      <td>quantile</td>\n",
       "      <td>0.100</td>\n",
       "      <td>1.000000e+00</td>\n",
       "      <td>Backcast</td>\n",
       "    </tr>\n",
       "    <tr>\n",
       "      <th>4</th>\n",
       "      <td>0</td>\n",
       "      <td>0.0</td>\n",
       "      <td>inc</td>\n",
       "      <td>I</td>\n",
       "      <td>quantile</td>\n",
       "      <td>0.150</td>\n",
       "      <td>1.000000e+00</td>\n",
       "      <td>Backcast</td>\n",
       "    </tr>\n",
       "    <tr>\n",
       "      <th>...</th>\n",
       "      <td>...</td>\n",
       "      <td>...</td>\n",
       "      <td>...</td>\n",
       "      <td>...</td>\n",
       "      <td>...</td>\n",
       "      <td>...</td>\n",
       "      <td>...</td>\n",
       "      <td>...</td>\n",
       "    </tr>\n",
       "    <tr>\n",
       "      <th>340</th>\n",
       "      <td>4</td>\n",
       "      <td>4.0</td>\n",
       "      <td>inc</td>\n",
       "      <td>S</td>\n",
       "      <td>quantile</td>\n",
       "      <td>0.850</td>\n",
       "      <td>6.607769e-10</td>\n",
       "      <td>Forecast</td>\n",
       "    </tr>\n",
       "    <tr>\n",
       "      <th>341</th>\n",
       "      <td>4</td>\n",
       "      <td>4.0</td>\n",
       "      <td>inc</td>\n",
       "      <td>S</td>\n",
       "      <td>quantile</td>\n",
       "      <td>0.900</td>\n",
       "      <td>6.932265e-10</td>\n",
       "      <td>Forecast</td>\n",
       "    </tr>\n",
       "    <tr>\n",
       "      <th>342</th>\n",
       "      <td>4</td>\n",
       "      <td>4.0</td>\n",
       "      <td>inc</td>\n",
       "      <td>S</td>\n",
       "      <td>quantile</td>\n",
       "      <td>0.950</td>\n",
       "      <td>7.479011e-10</td>\n",
       "      <td>Forecast</td>\n",
       "    </tr>\n",
       "    <tr>\n",
       "      <th>343</th>\n",
       "      <td>4</td>\n",
       "      <td>4.0</td>\n",
       "      <td>inc</td>\n",
       "      <td>S</td>\n",
       "      <td>quantile</td>\n",
       "      <td>0.975</td>\n",
       "      <td>7.752385e-10</td>\n",
       "      <td>Forecast</td>\n",
       "    </tr>\n",
       "    <tr>\n",
       "      <th>344</th>\n",
       "      <td>4</td>\n",
       "      <td>4.0</td>\n",
       "      <td>inc</td>\n",
       "      <td>S</td>\n",
       "      <td>quantile</td>\n",
       "      <td>0.990</td>\n",
       "      <td>7.916409e-10</td>\n",
       "      <td>Forecast</td>\n",
       "    </tr>\n",
       "  </tbody>\n",
       "</table>\n",
       "<p>345 rows × 8 columns</p>\n",
       "</div>"
      ],
      "text/plain": [
       "     timepoint_id  number_days inc_cum output      type  quantile  \\\n",
       "0               0          0.0     inc      I  quantile     0.010   \n",
       "1               0          0.0     inc      I  quantile     0.025   \n",
       "2               0          0.0     inc      I  quantile     0.050   \n",
       "3               0          0.0     inc      I  quantile     0.100   \n",
       "4               0          0.0     inc      I  quantile     0.150   \n",
       "..            ...          ...     ...    ...       ...       ...   \n",
       "340             4          4.0     inc      S  quantile     0.850   \n",
       "341             4          4.0     inc      S  quantile     0.900   \n",
       "342             4          4.0     inc      S  quantile     0.950   \n",
       "343             4          4.0     inc      S  quantile     0.975   \n",
       "344             4          4.0     inc      S  quantile     0.990   \n",
       "\n",
       "            value Forecast_Backcast  \n",
       "0    1.000000e+00          Backcast  \n",
       "1    1.000000e+00          Backcast  \n",
       "2    1.000000e+00          Backcast  \n",
       "3    1.000000e+00          Backcast  \n",
       "4    1.000000e+00          Backcast  \n",
       "..            ...               ...  \n",
       "340  6.607769e-10          Forecast  \n",
       "341  6.932265e-10          Forecast  \n",
       "342  7.479011e-10          Forecast  \n",
       "343  7.752385e-10          Forecast  \n",
       "344  7.916409e-10          Forecast  \n",
       "\n",
       "[345 rows x 8 columns]"
      ]
     },
     "execution_count": 10,
     "metadata": {},
     "output_type": "execute_result"
    }
   ],
   "source": [
    "result_cal[\"quantiles\"]"
   ]
  },
  {
   "cell_type": "code",
   "execution_count": 12,
   "metadata": {},
   "outputs": [
    {
     "name": "stdout",
     "output_type": "stream",
     "text": [
      "\n"
     ]
    },
    {
     "data": {
      "application/vnd.vega.v5+json": {
       "$schema": "https://vega.github.io/schema/vega/v5.json",
       "axes": [
        {
         "name": "x_axis",
         "orient": "bottom",
         "scale": "xscale",
         "zindex": 100
        },
        {
         "name": "y_axis",
         "orient": "left",
         "scale": "yscale",
         "zindex": 100
        }
       ],
       "data": [
        {
         "name": "distributions",
         "values": [
          {
           "lower": 1,
           "timepoint": 0,
           "trajectory": "I_sol",
           "upper": 1
          },
          {
           "lower": 900.1518798828125,
           "timepoint": 1,
           "trajectory": "I_sol",
           "upper": 902.4232635498047
          },
          {
           "lower": 780.5574554443359,
           "timepoint": 2,
           "trajectory": "I_sol",
           "upper": 785.107958984375
          },
          {
           "lower": 676.852407836914,
           "timepoint": 3,
           "trajectory": "I_sol",
           "upper": 683.0433410644531
          },
          {
           "lower": 586.9254699707031,
           "timepoint": 4,
           "trajectory": "I_sol",
           "upper": 594.2466094970703
          },
          {
           "lower": 1.392627736220009e-11,
           "timepoint": 0,
           "trajectory": "R_sol",
           "upper": 1.4255511051122771e-11
          },
          {
           "lower": 98.57673683166504,
           "timepoint": 1,
           "trajectory": "R_sol",
           "upper": 100.84822883605958
          },
          {
           "lower": 215.8923439025879,
           "timepoint": 2,
           "trajectory": "R_sol",
           "upper": 220.44252319335936
          },
          {
           "lower": 317.9567245483398,
           "timepoint": 3,
           "trajectory": "R_sol",
           "upper": 324.1474670410156
          },
          {
           "lower": 406.7529495239258,
           "timepoint": 4,
           "trajectory": "R_sol",
           "upper": 414.0740661621094
          },
          {
           "lower": 1000,
           "timepoint": 0,
           "trajectory": "S_sol",
           "upper": 1000
          },
          {
           "lower": 0.0000041509211314405546,
           "timepoint": 1,
           "trajectory": "S_sol",
           "upper": 0.000004449823450158874
          },
          {
           "lower": -3.295710773731919e-10,
           "timepoint": 2,
           "trajectory": "S_sol",
           "upper": 9.394696409703562e-11
          },
          {
           "lower": -6.329336277310915e-10,
           "timepoint": 3,
           "trajectory": "S_sol",
           "upper": -2.0690239521670152e-10
          },
          {
           "lower": -6.953078196536566e-10,
           "timepoint": 4,
           "trajectory": "S_sol",
           "upper": 7.479011188138427e-10
          }
>>>>>>> a36cb38f
         ]
      },
      {
         "attachments": {},
         "cell_type": "markdown",
         "metadata": {},
         "source": [
            "## load_and_calibrate_and_sample_petri_model"
         ]
      },
      {
         "cell_type": "code",
         "execution_count": 6,
         "metadata": {},
         "outputs": [
            {
               "name": "stdout",
               "output_type": "stream",
               "text": [
                  "iteration 0: loss = 61.20865297317505\n",
                  "iteration 25: loss = 59.44221878051758\n",
                  "iteration 50: loss = 57.88799214363098\n",
                  "iteration 75: loss = 57.66489219665527\n",
                  "iteration 100: loss = 56.300721406936646\n",
                  "iteration 125: loss = 56.736674547195435\n",
                  "iteration 150: loss = 56.4781334400177\n",
                  "iteration 175: loss = 57.366639852523804\n",
                  "iteration 200: loss = 56.94676852226257\n",
                  "iteration 225: loss = 56.764281034469604\n",
                  "iteration 250: loss = 56.70455193519592\n",
                  "iteration 275: loss = 56.77748417854309\n",
                  "iteration 300: loss = 56.67490792274475\n",
                  "iteration 325: loss = 57.00507378578186\n",
                  "iteration 350: loss = 56.78366756439209\n",
                  "iteration 375: loss = 56.415831327438354\n",
                  "iteration 400: loss = 56.6964750289917\n",
                  "iteration 425: loss = 56.6471471786499\n",
                  "iteration 450: loss = 56.574416637420654\n",
                  "iteration 475: loss = 56.50453996658325\n",
                  "iteration 500: loss = 56.72234225273132\n",
                  "iteration 525: loss = 56.912142276763916\n",
                  "iteration 550: loss = 56.54263663291931\n",
                  "iteration 575: loss = 56.70724439620972\n",
                  "iteration 600: loss = 57.082035303115845\n",
                  "iteration 625: loss = 56.628732681274414\n",
                  "iteration 650: loss = 56.437225580215454\n",
                  "iteration 675: loss = 56.396056175231934\n",
                  "iteration 700: loss = 56.53434371948242\n",
                  "iteration 725: loss = 56.47481846809387\n",
                  "iteration 750: loss = 56.39844989776611\n",
                  "iteration 775: loss = 55.847134828567505\n",
                  "iteration 800: loss = 56.919596433639526\n",
                  "iteration 825: loss = 56.68391013145447\n",
                  "iteration 850: loss = 56.536253690719604\n",
                  "iteration 875: loss = 56.91790318489075\n",
                  "iteration 900: loss = 56.38940691947937\n",
                  "iteration 925: loss = 56.523091554641724\n",
                  "iteration 950: loss = 57.09408926963806\n",
                  "iteration 975: loss = 56.712987184524536\n"
               ]
            }
         ],
         "source": [
            "data_path = os.path.join(DEMO_PATH, \"data.csv\")\n",
            "num_samples = 100\n",
            "timepoints = [0.0, 1.0, 2.0, 3.0, 4.0]\n",
            "\n",
            "# Run the calibration and sampling\n",
            "result = load_and_calibrate_and_sample_petri_model(\n",
            "    ASKENET_PATH,\n",
            "    data_path,\n",
            "    num_samples,\n",
            "    timepoints=timepoints,\n",
            "    verbose=True,\n",
            "    visual_options={\"title\": \"Intervened SIR Model\", \"subset\":\".*_sol\"}\n",
            ")\n",
            "\n",
            "# Save results\n",
            "result['data'].to_csv(\n",
            "    os.path.join(DEMO_PATH, \"results_petri/calibrated_sample_results.csv\"), index=False\n",
            ")"
         ]
      },
      {
         "cell_type": "code",
         "execution_count": 7,
         "metadata": {},
         "outputs": [
            {
               "data": {
                  "application/vnd.vega.v5+json": {
                     "$schema": "https://vega.github.io/schema/vega/v5.json",
                     "axes": [
                        {
                           "name": "x_axis",
                           "orient": "bottom",
                           "scale": "xscale",
                           "zindex": 100
                        },
                        {
                           "name": "y_axis",
                           "orient": "left",
                           "scale": "yscale",
                           "zindex": 100
                        }
                     ],
                     "data": [
                        {
                           "name": "distributions",
                           "values": [
                              {
                                 "lower": 1,
                                 "timepoint": 0,
                                 "trajectory": "I_sol",
                                 "upper": 1
                              },
                              {
                                 "lower": 878.2473358154297,
                                 "timepoint": 1,
                                 "trajectory": "I_sol",
                                 "upper": 919.0708648681641
                              },
                              {
                                 "lower": 735.9622802734375,
                                 "timepoint": 2,
                                 "trajectory": "I_sol",
                                 "upper": 818.3764495849609
                              },
                              {
                                 "lower": 617.1711364746094,
                                 "timepoint": 3,
                                 "trajectory": "I_sol",
                                 "upper": 728.7144287109375
                              },
                              {
                                 "lower": 517.3333129882812,
                                 "timepoint": 4,
                                 "trajectory": "I_sol",
                                 "upper": 648.8768920898438
                              },
                              {
                                 "lower": 1.1604213033186705e-11,
                                 "timepoint": 0,
                                 "trajectory": "R_sol",
                                 "upper": 1.7666589371967412e-11
                              },
                              {
                                 "lower": 81.92927474975586,
                                 "timepoint": 1,
                                 "trajectory": "R_sol",
                                 "upper": 122.75244140625
                              },
                              {
                                 "lower": 182.62391891479493,
                                 "timepoint": 2,
                                 "trajectory": "R_sol",
                                 "upper": 265.03756561279295
                              },
                              {
                                 "lower": 272.2855651855469,
                                 "timepoint": 3,
                                 "trajectory": "R_sol",
                                 "upper": 383.82866821289065
                              },
                              {
                                 "lower": 352.1232177734375,
                                 "timepoint": 4,
                                 "trajectory": "R_sol",
                                 "upper": 483.66652526855466
                              },
                              {
                                 "lower": 1000,
                                 "timepoint": 0,
                                 "trajectory": "S_sol",
                                 "upper": 1000
                              },
                              {
                                 "lower": 0.0000028121804348302248,
                                 "timepoint": 1,
                                 "trajectory": "S_sol",
                                 "upper": 0.000016452570525871125
                              },
                              {
                                 "lower": -6.420568243736824e-10,
                                 "timepoint": 2,
                                 "trajectory": "S_sol",
                                 "upper": 8.244062321693945e-10
                              },
                              {
                                 "lower": -5.692259719136672e-10,
                                 "timepoint": 3,
                                 "trajectory": "S_sol",
                                 "upper": 1.1334499616655336e-9
                              },
                              {
                                 "lower": -5.491096660703576e-10,
                                 "timepoint": 4,
                                 "trajectory": "S_sol",
                                 "upper": 8.762850361998531e-10
                              }
                           ]
                        },
                        {
                           "name": "traces",
                           "transform": [
                              {
                                 "expr": "isValid(datum.value)",
                                 "type": "filter"
                              }
                           ],
                           "values": []
                        },
                        {
                           "name": "points",
                           "values": []
                        },
                        {
                           "name": "markers",
                           "values": []
                        },
                        {
                           "name": "selected",
                           "on": [
                              {
                                 "remove": true,
                                 "trigger": "clear"
                              },
                              {
                                 "remove": true,
                                 "trigger": "!shift"
                              },
                              {
                                 "insert": "clicked",
                                 "trigger": "!shift && clicked"
                              },
                              {
                                 "toggle": "clicked",
                                 "trigger": "shift && clicked"
                              }
                           ]
                        }
                     ],
                     "height": 300,
                     "legends": [
                        {
                           "encode": {
                              "labels": {
                                 "interactive": true,
                                 "name": "legendLabel",
                                 "update": {
                                    "opacity": [
                                       {
                                          "test": "!length(data('selected')) || indata('selected', 'value', datum.value)",
                                          "value": 1
                                       },
                                       {
                                          "value": 0.25
                                       }
                                    ]
                                 }
                              },
                              "symbols": {
                                 "interactive": true,
                                 "name": "legendSymbol",
                                 "update": {
                                    "fill": {
                                       "value": "transparent"
                                    },
                                    "opacity": [
                                       {
                                          "test": "!length(data('selected')) || indata('selected', 'value', datum.value)",
                                          "value": 0.7
                                       },
                                       {
                                          "value": 0.15
                                       }
                                    ],
                                    "size": {
                                       "value": 64
                                    },
                                    "strokeWidth": {
                                       "value": 2
                                    }
                                 }
                              }
                           },
                           "name": "color_legend",
                           "stroke": "color"
                        }
                     ],
                     "marks": [
                        {
                           "from": {
                              "facet": {
                                 "data": "points",
                                 "groupby": "trajectory",
                                 "name": "points_split"
                              }
                           },
                           "marks": [
                              {
                                 "encode": {
                                    "hover": {
                                       "fillOpacity": {
                                          "value": 0.9
                                       }
                                    },
                                    "update": {
                                       "fill": {
                                          "field": "trajectory",
                                          "scale": "color"
                                       },
                                       "fillOpacity": [
                                          {
                                             "test": "!length(data('selected')) || indata('selected', 'value', datum.trajectory)",
                                             "value": 0.5
                                          },
                                          {
                                             "value": 0.15
                                          }
                                       ],
                                       "size": {
                                          "value": 10
                                       },
                                       "stroke": {
                                          "field": "trajectory",
                                          "scale": "color"
                                       },
                                       "strokeOpacity": [
                                          {
                                             "test": "!length(data('selected')) || indata('selected', 'value', datum.trajectory)",
                                             "value": 0.75
                                          },
                                          {
                                             "value": 0.15
                                          }
                                       ],
                                       "strokeWidth": {
                                          "value": 2
                                       },
                                       "tooltip": {
                                          "field": "value"
                                       },
                                       "x": {
                                          "field": "timepoint",
                                          "scale": "xscale"
                                       },
                                       "y": {
                                          "field": "value",
                                          "scale": "yscale"
                                       }
                                    }
                                 },
                                 "from": {
                                    "data": "points"
                                 },
                                 "name": "_points_symbol",
                                 "type": "symbol",
                                 "zindex": 3
                              },
                              {
                                 "encode": {
                                    "hover": {
                                       "fillOpacity": {
                                          "value": 0.9
                                       }
                                    },
                                    "update": {
                                       "interpolate": {
                                          "value": "linear"
                                       },
                                       "stroke": {
                                          "field": "trajectory",
                                          "scale": "color"
                                       },
                                       "strokeOpacity": [
                                          {
                                             "test": "!length(data('selected')) || indata('selected', 'value', datum.trajectory)",
                                             "value": 0.3
                                          },
                                          {
                                             "value": 0.1
                                          }
                                       ],
                                       "strokeWidth": {
                                          "value": 2
                                       },
                                       "x": {
                                          "field": "timepoint",
                                          "scale": "xscale"
                                       },
                                       "y": {
                                          "field": "value",
                                          "scale": "yscale"
                                       }
                                    }
                                 },
                                 "from": {
                                    "data": "points"
                                 },
                                 "name": "_points_line",
                                 "type": "line",
                                 "zindex": 3
                              }
                           ],
                           "name": "_points",
                           "type": "group",
                           "zindex": 3
                        },
                        {
                           "from": {
                              "facet": {
                                 "data": "traces",
                                 "groupby": "trajectory",
                                 "name": "traces_split"
                              }
                           },
                           "marks": [
                              {
                                 "encode": {
                                    "hover": {
                                       "fillOpacity": {
                                          "value": 0.9
                                       }
                                    },
                                    "update": {
                                       "interpolate": {
                                          "value": "linear"
                                       },
                                       "stroke": {
                                          "field": "trajectory",
                                          "scale": "color"
                                       },
                                       "strokeOpacity": [
                                          {
                                             "test": "!length(data('selected')) || indata('selected', 'value', datum.trajectory)",
                                             "value": 0.75
                                          },
                                          {
                                             "value": 0.15
                                          }
                                       ],
                                       "strokeWidth": {
                                          "value": 2
                                       },
                                       "x": {
                                          "field": "timepoint",
                                          "scale": "xscale"
                                       },
                                       "y": {
                                          "field": "value",
                                          "scale": "yscale"
                                       }
                                    }
                                 },
                                 "from": {
                                    "data": "traces_split"
                                 },
                                 "name": "_traces_lines",
                                 "type": "line"
                              }
                           ],
                           "name": "_traces",
                           "type": "group",
                           "zindex": 2
                        },
                        {
                           "from": {
                              "facet": {
                                 "data": "distributions",
                                 "groupby": "trajectory",
                                 "name": "trajectory_split"
                              }
                           },
                           "marks": [
                              {
                                 "encode": {
                                    "hover": {
                                       "fillOpacity": {
                                          "value": 0.9
                                       }
                                    },
                                    "update": {
                                       "fill": {
                                          "field": "trajectory",
                                          "scale": "color"
                                       },
                                       "fillOpacity": [
                                          {
                                             "test": "!length(data('selected')) || indata('selected', 'value', datum.trajectory)",
                                             "value": 0.5
                                          },
                                          {
                                             "value": 0.15
                                          }
                                       ],
                                       "interpolate": {
                                          "value": "linear"
                                       },
                                       "stroke": {
                                          "field": "trajectory",
                                          "scale": "color"
                                       },
                                       "strokeOpacity": [
                                          {
                                             "test": "!length(data('selected')) || indata('selected', 'value', datum.trajectory)",
                                             "value": 0.75
                                          },
                                          {
                                             "value": 0.15
                                          }
                                       ],
                                       "strokeWidth": {
                                          "value": 2
                                       },
                                       "x": {
                                          "field": "timepoint",
                                          "scale": "xscale"
                                       },
                                       "y": {
                                          "field": "upper",
                                          "scale": "yscale"
                                       },
                                       "y2": {
                                          "field": "lower",
                                          "scale": "yscale"
                                       }
                                    }
                                 },
                                 "from": {
                                    "data": "trajectory_split"
                                 },
                                 "type": "area"
                              }
                           ],
                           "name": "_distributions",
                           "type": "group",
                           "zindex": 1
                        },
                        {
                           "marks": [
                              {
                                 "encode": {
                                    "enter": {
                                       "stroke": {
                                          "value": "lightgray"
                                       }
                                    },
                                    "update": {
                                       "opacity": {
                                          "value": 1
                                       },
                                       "x": {
                                          "field": "timepoint",
                                          "scale": "xscale"
                                       },
                                       "y": {
                                          "signal": "height"
                                       },
                                       "y2": {
                                          "value": 0
                                       }
                                    }
                                 },
                                 "from": {
                                    "data": "markers"
                                 },
                                 "name": "_marker text",
                                 "type": "rule"
                              },
                              {
                                 "encode": {
                                    "enter": {
                                       "fontSize": {
                                          "value": 8
                                       },
                                       "text": {
                                          "field": "datum.label"
                                       },
                                       "y": {
                                          "value": 0
                                       }
                                    }
                                 },
                                 "from": {
                                    "data": "_marker text"
                                 },
                                 "name": "_marker flags",
                                 "transform": [
                                    {
                                       "as": [
                                          "x",
                                          "_y",
                                          "opacity",
                                          "align",
                                          "baseline"
                                       ],
                                       "lineAnchor": "start",
                                       "offset": [
                                          1
                                       ],
                                       "size": {
                                          "signal": "[width, height]"
                                       },
                                       "type": "label"
                                    }
                                 ],
                                 "type": "text"
                              }
                           ],
                           "name": "_markers",
                           "type": "group"
                        }
                     ],
                     "scales": [
                        {
                           "domain": {
                              "fields": [
                                 {
                                    "data": "distributions",
                                    "field": "timepoint"
                                 },
                                 {
                                    "data": "traces",
                                    "field": "timepoint"
                                 },
                                 {
                                    "data": "points",
                                    "field": "timepoint"
                                 },
                                 {
                                    "data": "markers",
                                    "field": "timepoint"
                                 }
                              ]
                           },
                           "name": "xscale",
                           "range": "width",
                           "type": "linear",
                           "zero": false
                        },
                        {
                           "domain": {
                              "fields": [
                                 {
                                    "data": "distributions",
                                    "field": "lower"
                                 },
                                 {
                                    "data": "distributions",
                                    "field": "upper"
                                 },
                                 {
                                    "data": "traces",
                                    "field": "value"
                                 },
                                 {
                                    "data": "points",
                                    "field": "value"
                                 }
                              ]
                           },
                           "name": "yscale",
                           "nice": true,
                           "range": "height",
                           "type": "linear",
                           "zero": true
                        },
                        {
                           "domain": {
                              "fields": [
                                 {
                                    "data": "distributions",
                                    "field": "trajectory"
                                 },
                                 {
                                    "data": "traces",
                                    "field": "trajectory"
                                 },
                                 {
                                    "data": "points",
                                    "field": "trajectory"
                                 }
                              ]
                           },
                           "name": "color",
                           "range": "category",
                           "type": "ordinal"
                        }
                     ],
                     "signals": [
                        {
                           "name": "clear",
                           "on": [
                              {
                                 "events": "mouseup[!event.item]",
                                 "force": true,
                                 "update": "true"
                              }
                           ],
                           "value": true
                        },
                        {
                           "name": "shift",
                           "on": [
                              {
                                 "events": "@legendSymbol:click, @legendLabel:click",
                                 "force": true,
                                 "update": "event.shiftKey"
                              }
                           ],
                           "value": false
                        },
                        {
                           "name": "clicked",
                           "on": [
                              {
                                 "events": "@legendSymbol:click, @legendLabel:click",
                                 "force": true,
                                 "update": "{value: datum.value}"
                              }
                           ],
                           "value": null
                        }
                     ],
                     "title": "Intervened SIR Model",
                     "width": 500
                  }
               },
               "metadata": {},
               "output_type": "display_data"
            }
         ],
         "source": [
            "plots.ipy_display(result[\"visual\"])"
         ]
      },
      {
         "cell_type": "markdown",
         "metadata": {},
         "source": [
            "## load_and_optimize_and_sample_petri_model"
         ]
      },
      {
         "cell_type": "code",
         "execution_count": 8,
         "metadata": {},
         "outputs": [
            {
               "name": "stdout",
               "output_type": "stream",
               "text": [
                  "Time taken: (3.29e-01 seconds per model evaluation).\n",
                  "Performing risk-based optimization under uncertainty (using alpha-superquantile)\n",
                  "Estimated wait time 2464.6 seconds...\n",
                  "Optimization completed in time 425.75 seconds.\n",
                  "Optimal policy:\t0.0\n",
                  "Post-processing optimal policy...\n",
                  "Estimated risk at optimal policy [0.7027968883514404]\n",
                  "Optimal policy: 0.0\n",
                  "Estimated risk at optimal policy [0.7027968883514404]\n"
               ]
            }
         ],
         "source": [
            "num_samples = 100\n",
            "timepoints = [0.0, 1.0, 2.0, 3.0, 4.0]\n",
            "OBJFUN = lambda x: np.abs(x)\n",
            "INTERVENTION = [(0.1, \"beta\")]\n",
            "QOI = (\"scenario2dec_nday_average\", \"I_sol\", 2)\n",
            "# Run the optimization and sampling\n",
            "ouu_samples, opt_policy = load_and_optimize_and_sample_petri_model(\n",
            "    ASKENET_PATH,\n",
            "    num_samples,\n",
            "    timepoints=timepoints,\n",
            "    interventions=INTERVENTION,\n",
            "    qoi=QOI,\n",
            "    risk_bound=10.,\n",
            "    objfun=OBJFUN,\n",
            "    initial_guess=0.02,\n",
            "    bounds=[[0.],[3.]],\n",
            "    verbose=True,\n",
            ")\n",
            "\n",
            "# Save results\n",
            "ouu_samples.to_csv(\n",
            "    os.path.join(DEMO_PATH, \"results_petri/optimize_sample_results.csv\"), index=False\n",
            ")\n",
            "print(\"Optimal policy:\", opt_policy[\"policy\"])\n",
            "print(\"Estimated risk at optimal policy\", opt_policy[\"risk\"])"
         ]
      },
      {
         "cell_type": "markdown",
         "metadata": {},
         "source": [
            "## load_and_calibrate_and_optimize_and_sample_petri_model"
         ]
      },
      {
         "cell_type": "code",
         "execution_count": 9,
         "metadata": {},
         "outputs": [
            {
               "name": "stdout",
               "output_type": "stream",
               "text": [
                  "iteration 0: loss = 37.5659122467041\n",
                  "iteration 25: loss = 35.41392183303833\n",
                  "iteration 50: loss = 33.67425513267517\n",
                  "iteration 75: loss = 32.595038652420044\n",
                  "iteration 100: loss = 33.10420513153076\n",
                  "iteration 125: loss = 32.42216110229492\n",
                  "iteration 150: loss = 33.292160987854004\n",
                  "iteration 175: loss = 31.957093477249146\n",
                  "iteration 200: loss = 32.40791869163513\n",
                  "iteration 225: loss = 32.1630494594574\n",
                  "iteration 250: loss = 32.64620661735535\n",
                  "iteration 275: loss = 32.447582960128784\n",
                  "iteration 300: loss = 32.42112612724304\n",
                  "iteration 325: loss = 32.70798373222351\n",
                  "iteration 350: loss = 32.1295063495636\n",
                  "iteration 375: loss = 32.78153920173645\n",
                  "iteration 400: loss = 32.15399241447449\n",
                  "iteration 425: loss = 32.18069672584534\n",
                  "iteration 450: loss = 32.34887766838074\n",
                  "iteration 475: loss = 32.39561104774475\n",
                  "iteration 500: loss = 32.51458191871643\n",
                  "iteration 525: loss = 32.285157680511475\n",
                  "iteration 550: loss = 32.21916651725769\n",
                  "iteration 575: loss = 32.54395031929016\n",
                  "iteration 600: loss = 32.487563133239746\n",
                  "iteration 625: loss = 32.54312562942505\n",
                  "iteration 650: loss = 31.965022087097168\n",
                  "iteration 675: loss = 32.316070318222046\n",
                  "iteration 700: loss = 32.36382842063904\n",
                  "iteration 725: loss = 32.52105975151062\n",
                  "iteration 750: loss = 32.83406376838684\n",
                  "iteration 775: loss = 32.393730878829956\n",
                  "iteration 800: loss = 32.43019080162048\n",
                  "iteration 825: loss = 32.3959174156189\n",
                  "iteration 850: loss = 32.112430572509766\n",
                  "iteration 875: loss = 32.36790990829468\n",
                  "iteration 900: loss = 32.66983437538147\n",
                  "iteration 925: loss = 32.438520669937134\n",
                  "iteration 950: loss = 32.27924203872681\n",
                  "iteration 975: loss = 32.38777709007263\n",
                  "Time taken: (1.62e-01 seconds per model evaluation).\n",
                  "Performing risk-based optimization under uncertainty (using alpha-superquantile)\n",
                  "Estimated wait time 1217.2 seconds...\n",
                  "Optimization completed in time 413.15 seconds.\n",
                  "Optimal policy:\t0.0\n",
                  "Post-processing optimal policy...\n",
                  "Estimated risk at optimal policy [0.6986928939819336]\n",
                  "Optimal policy after calibration: 0.0\n",
                  "Estimated risk at optimal policy after calibration [0.7027968883514404]\n"
               ]
            }
         ],
         "source": [
            "data_path = os.path.join(DEMO_PATH, \"data.csv\")\n",
            "num_samples = 100\n",
            "timepoints = [0.0, 1.0, 2.0, 3.0, 4.0]\n",
            "OBJFUN = lambda x: np.abs(x)\n",
            "INTERVENTION = [(0.1, \"beta\")]\n",
            "QOI = (\"scenario2dec_nday_average\", \"I_sol\", 2)\n",
            "# Run the calibration, optimization, and sampling\n",
            "ouu_cal_samples, opt_cal_policy = load_and_calibrate_and_optimize_and_sample_petri_model(\n",
            "    ASKENET_PATH,\n",
            "    data_path,\n",
            "    num_samples,\n",
            "    timepoints=timepoints,\n",
            "    interventions=INTERVENTION,\n",
            "    qoi=QOI,\n",
            "    risk_bound=10.,\n",
            "    objfun=OBJFUN,\n",
            "    initial_guess=0.02,\n",
            "    bounds=[[0.],[3.]],\n",
            "    verbose=True,\n",
            ")\n",
            "\n",
            "# Save results\n",
            "ouu_cal_samples.to_csv(\n",
            "    os.path.join(DEMO_PATH, \"results_petri/calibrate_optimize_sample_results.csv\"), index=False\n",
            ")\n",
            "print(\"Optimal policy after calibration:\", opt_policy[\"policy\"])\n",
            "print(\"Estimated risk at optimal policy after calibration\", opt_policy[\"risk\"])"
         ]
      }
<<<<<<< HEAD
   ],
   "metadata": {
      "kernelspec": {
         "display_name": "askemv2",
         "language": "python",
         "name": "python3"
      },
      "language_info": {
         "codemirror_mode": {
            "name": "ipython",
            "version": 3
         },
         "file_extension": ".py",
         "mimetype": "text/x-python",
         "name": "python",
         "nbconvert_exporter": "python",
         "pygments_lexer": "ipython3",
         "version": "3.11.4"
      }
=======
     },
     "metadata": {},
     "output_type": "display_data"
    }
   ],
   "source": [
    "plots.ipy_display(result_cal[\"visual\"])"
   ]
  },
  {
   "cell_type": "markdown",
   "metadata": {},
   "source": [
    "## load_and_optimize_and_sample_petri_model"
   ]
  },
  {
   "cell_type": "code",
   "execution_count": 8,
   "metadata": {},
   "outputs": [
    {
     "name": "stdout",
     "output_type": "stream",
     "text": [
      "Time taken: (3.29e-01 seconds per model evaluation).\n",
      "Performing risk-based optimization under uncertainty (using alpha-superquantile)\n",
      "Estimated wait time 2464.6 seconds...\n",
      "Optimization completed in time 425.75 seconds.\n",
      "Optimal policy:\t0.0\n",
      "Post-processing optimal policy...\n",
      "Estimated risk at optimal policy [0.7027968883514404]\n",
      "Optimal policy: 0.0\n",
      "Estimated risk at optimal policy [0.7027968883514404]\n"
     ]
    }
   ],
   "source": [
    "num_samples = 100\n",
    "timepoints = [0.0, 1.0, 2.0, 3.0, 4.0]\n",
    "OBJFUN = lambda x: np.abs(x)\n",
    "INTERVENTION = [(0.1, \"beta\")]\n",
    "QOI = (\"scenario2dec_nday_average\", \"I_sol\", 2)\n",
    "# Run the optimization and sampling\n",
    "result = load_and_optimize_and_sample_petri_model(\n",
    "    ASKENET_PATH,\n",
    "    num_samples,\n",
    "    timepoints=timepoints,\n",
    "    interventions=INTERVENTION,\n",
    "    qoi=QOI,\n",
    "    risk_bound=10.,\n",
    "    objfun=OBJFUN,\n",
    "    initial_guess=0.02,\n",
    "    bounds=[[0.],[3.]],\n",
    "    verbose=True,\n",
    ")\n",
    "\n",
    "ouu_samples = result[\"data\"]\n",
    "opt_policy = result[\"policy\"]\n",
    "# Save results\n",
    "ouu_samples.to_csv(\n",
    "    os.path.join(DEMO_PATH, \"results_petri/optimize_sample_results.csv\"), index=False\n",
    ")\n",
    "print(\"Optimal policy:\", opt_policy[\"policy\"])\n",
    "print(\"Estimated risk at optimal policy\", opt_policy[\"risk\"])"
   ]
  },
  {
   "cell_type": "markdown",
   "metadata": {},
   "source": [
    "## load_and_calibrate_and_optimize_and_sample_petri_model"
   ]
  },
  {
   "cell_type": "code",
   "execution_count": 9,
   "metadata": {},
   "outputs": [
    {
     "name": "stdout",
     "output_type": "stream",
     "text": [
      "iteration 0: loss = 37.5659122467041\n",
      "iteration 25: loss = 35.41392183303833\n",
      "iteration 50: loss = 33.67425513267517\n",
      "iteration 75: loss = 32.595038652420044\n",
      "iteration 100: loss = 33.10420513153076\n",
      "iteration 125: loss = 32.42216110229492\n",
      "iteration 150: loss = 33.292160987854004\n",
      "iteration 175: loss = 31.957093477249146\n",
      "iteration 200: loss = 32.40791869163513\n",
      "iteration 225: loss = 32.1630494594574\n",
      "iteration 250: loss = 32.64620661735535\n",
      "iteration 275: loss = 32.447582960128784\n",
      "iteration 300: loss = 32.42112612724304\n",
      "iteration 325: loss = 32.70798373222351\n",
      "iteration 350: loss = 32.1295063495636\n",
      "iteration 375: loss = 32.78153920173645\n",
      "iteration 400: loss = 32.15399241447449\n",
      "iteration 425: loss = 32.18069672584534\n",
      "iteration 450: loss = 32.34887766838074\n",
      "iteration 475: loss = 32.39561104774475\n",
      "iteration 500: loss = 32.51458191871643\n",
      "iteration 525: loss = 32.285157680511475\n",
      "iteration 550: loss = 32.21916651725769\n",
      "iteration 575: loss = 32.54395031929016\n",
      "iteration 600: loss = 32.487563133239746\n",
      "iteration 625: loss = 32.54312562942505\n",
      "iteration 650: loss = 31.965022087097168\n",
      "iteration 675: loss = 32.316070318222046\n",
      "iteration 700: loss = 32.36382842063904\n",
      "iteration 725: loss = 32.52105975151062\n",
      "iteration 750: loss = 32.83406376838684\n",
      "iteration 775: loss = 32.393730878829956\n",
      "iteration 800: loss = 32.43019080162048\n",
      "iteration 825: loss = 32.3959174156189\n",
      "iteration 850: loss = 32.112430572509766\n",
      "iteration 875: loss = 32.36790990829468\n",
      "iteration 900: loss = 32.66983437538147\n",
      "iteration 925: loss = 32.438520669937134\n",
      "iteration 950: loss = 32.27924203872681\n",
      "iteration 975: loss = 32.38777709007263\n",
      "Time taken: (1.62e-01 seconds per model evaluation).\n",
      "Performing risk-based optimization under uncertainty (using alpha-superquantile)\n",
      "Estimated wait time 1217.2 seconds...\n",
      "Optimization completed in time 413.15 seconds.\n",
      "Optimal policy:\t0.0\n",
      "Post-processing optimal policy...\n",
      "Estimated risk at optimal policy [0.6986928939819336]\n",
      "Optimal policy after calibration: 0.0\n",
      "Estimated risk at optimal policy after calibration [0.7027968883514404]\n"
     ]
    }
   ],
   "source": [
    "data_path = os.path.join(DEMO_PATH, \"data.csv\")\n",
    "num_samples = 100\n",
    "timepoints = [0.0, 1.0, 2.0, 3.0, 4.0]\n",
    "OBJFUN = lambda x: np.abs(x)\n",
    "INTERVENTION = [(0.1, \"beta\")]\n",
    "QOI = (\"scenario2dec_nday_average\", \"I_sol\", 2)\n",
    "# Run the calibration, optimization, and sampling\n",
    "result = load_and_calibrate_and_optimize_and_sample_petri_model(\n",
    "    ASKENET_PATH,\n",
    "    data_path,\n",
    "    num_samples,\n",
    "    timepoints=timepoints,\n",
    "    interventions=INTERVENTION,\n",
    "    qoi=QOI,\n",
    "    risk_bound=10.,\n",
    "    objfun=OBJFUN,\n",
    "    initial_guess=0.02,\n",
    "    bounds=[[0.],[3.]],\n",
    "    verbose=True,\n",
    ")\n",
    "\n",
    "ouu_cal_samples = result[\"data\"]\n",
    "opt_cal_policy = result[\"policy\"]\n",
    "# Save results\n",
    "ouu_cal_samples.to_csv(\n",
    "    os.path.join(DEMO_PATH, \"results_petri/calibrate_optimize_sample_results.csv\"), index=False\n",
    ")\n",
    "print(\"Optimal policy after calibration:\", opt_policy[\"policy\"])\n",
    "print(\"Estimated risk at optimal policy after calibration\", opt_policy[\"risk\"])"
   ]
  }
 ],
 "metadata": {
  "kernelspec": {
   "display_name": "askemv2",
   "language": "python",
   "name": "python3"
  },
  "language_info": {
   "codemirror_mode": {
    "name": "ipython",
    "version": 3
>>>>>>> a36cb38f
   },
   "nbformat": 4,
   "nbformat_minor": 4
}<|MERGE_RESOLUTION|>--- conflicted
+++ resolved
@@ -1,22 +1,4 @@
 {
-<<<<<<< HEAD
-   "cells": [
-      {
-         "cell_type": "code",
-         "execution_count": 1,
-         "metadata": {},
-         "outputs": [],
-         "source": [
-            "import os\n",
-            "from pyciemss.PetriNetODE.interfaces import (\n",
-            "    load_and_sample_petri_model,\n",
-            "    load_and_calibrate_and_sample_petri_model,\n",
-            "    load_and_optimize_and_sample_petri_model,\n",
-            "    load_and_calibrate_and_optimize_and_sample_petri_model\n",
-            ")\n",
-            "import numpy as np\n",
-            "from pyciemss.visuals import plots"
-=======
  "cells": [
   {
    "cell_type": "code",
@@ -449,736 +431,98 @@
            "trajectory": "S_sol",
            "upper": 5.166586880545053e-10
           }
->>>>>>> a36cb38f
          ]
-      },
-      {
-         "cell_type": "code",
-         "execution_count": 2,
-         "metadata": {},
-         "outputs": [],
-         "source": [
-            "DEMO_PATH = \"../../notebook/integration_demo/\"\n",
-            "ASKENET_PATH = \"https://raw.githubusercontent.com/DARPA-ASKEM/Model-Representations/main/petrinet/examples/sir_typed.json\""
+        },
+        {
+         "name": "traces",
+         "transform": [
+          {
+           "expr": "isValid(datum.value)",
+           "type": "filter"
+          }
+         ],
+         "values": []
+        },
+        {
+         "name": "points",
+         "values": []
+        },
+        {
+         "name": "markers",
+         "values": []
+        },
+        {
+         "name": "selected",
+         "on": [
+          {
+           "remove": true,
+           "trigger": "clear"
+          },
+          {
+           "remove": true,
+           "trigger": "!shift"
+          },
+          {
+           "insert": "clicked",
+           "trigger": "!shift && clicked"
+          },
+          {
+           "toggle": "clicked",
+           "trigger": "shift && clicked"
+          }
          ]
-      },
-      {
-         "attachments": {},
-         "cell_type": "markdown",
-         "metadata": {},
-         "source": [
-            "## load_and_sample_petri_model"
-         ]
-      },
-      {
-         "cell_type": "code",
-         "execution_count": 3,
-         "metadata": {},
-         "outputs": [],
-         "source": [
-            "num_samples = 3\n",
-            "timepoints = [0.5, 1.0, 2.0, 3.0, 4.0]\n",
-            "\n",
-            "# Run sampling w/o an intervention\n",
-            "samples = load_and_sample_petri_model(ASKENET_PATH, num_samples, timepoints=timepoints)\n",
-            "\n",
-            "# Save results\n",
-            "samples.to_csv(os.path.join(DEMO_PATH, \"results_petri/sample_results.csv\"), index=False)"
-         ]
-      },
-      {
-         "cell_type": "code",
-         "execution_count": 4,
-         "metadata": {
-            "scrolled": true
-         },
-         "outputs": [],
-         "source": [
-            "interventions = [(1.1, \"beta\", 1.0), (2.1, \"gamma\", 0.1), (1.3, \"beta\", 2.0), (1.4, \"gamma\", 0.3)]\n",
-            "\n",
-            "result = load_and_sample_petri_model(\n",
-            "    ASKENET_PATH, num_samples, timepoints=timepoints, interventions=interventions,\n",
-            "    time_unit=\"days\",\n",
-            "    visual_options={\"title\": \"SIR Model\", \"subset\":\".*_sol\"}\n",
-            ")\n",
-            "\n",
-            "# Save results\n",
-            "result[\"data\"].to_csv(\n",
-            "    os.path.join(DEMO_PATH, \"results_petri/sample_results_w_interventions.csv\"),\n",
-            "    index=False,\n",
-            ")"
-         ]
-      },
-      {
-         "cell_type": "code",
-         "execution_count": 5,
-         "metadata": {},
-         "outputs": [
-            {
-               "data": {
-                  "application/vnd.vega.v5+json": {
-                     "$schema": "https://vega.github.io/schema/vega/v5.json",
-                     "axes": [
-                        {
-                           "name": "x_axis",
-                           "orient": "bottom",
-                           "scale": "xscale",
-                           "zindex": 100
-                        },
-                        {
-                           "name": "y_axis",
-                           "orient": "left",
-                           "scale": "yscale",
-                           "zindex": 100
-                        }
-                     ],
-                     "data": [
-                        {
-                           "name": "distributions",
-                           "values": [
-                              {
-                                 "lower": 963.9439025878906,
-                                 "timepoint": 0.5,
-                                 "trajectory": "I_sol",
-                                 "upper": 973.6954223632813
-                              },
-                              {
-                                 "lower": 896.31748046875,
-                                 "timepoint": 1,
-                                 "trajectory": "I_sol",
-                                 "upper": 924.3270141601563
-                              },
-                              {
-                                 "lower": 705.1734130859375,
-                                 "timepoint": 2,
-                                 "trajectory": "I_sol",
-                                 "upper": 739.5879760742188
-                              },
-                              {
-                                 "lower": 625.4309753417969,
-                                 "timepoint": 3,
-                                 "trajectory": "I_sol",
-                                 "upper": 655.9553894042969
-                              },
-                              {
-                                 "lower": 565.9151000976562,
-                                 "timepoint": 4,
-                                 "trajectory": "I_sol",
-                                 "upper": 593.5331359863281
-                              },
-                              {
-                                 "lower": 25.661143112182618,
-                                 "timepoint": 0.5,
-                                 "trajectory": "R_sol",
-                                 "upper": 35.050665092468265
-                              },
-                              {
-                                 "lower": 76.67337646484376,
-                                 "timepoint": 1,
-                                 "trajectory": "R_sol",
-                                 "upper": 104.6829444885254
-                              },
-                              {
-                                 "lower": 261.4125671386719,
-                                 "timepoint": 2,
-                                 "trajectory": "R_sol",
-                                 "upper": 295.8292175292969
-                              },
-                              {
-                                 "lower": 345.04456787109376,
-                                 "timepoint": 3,
-                                 "trajectory": "R_sol",
-                                 "upper": 375.57008056640626
-                              },
-                              {
-                                 "lower": 407.46681213378906,
-                                 "timepoint": 4,
-                                 "trajectory": "R_sol",
-                                 "upper": 435.0877319335938
-                              },
-                              {
-                                 "lower": 1.6254647493362426,
-                                 "timepoint": 0.5,
-                                 "trajectory": "S_sol",
-                                 "upper": 2.1516563296318054
-                              },
-                              {
-                                 "lower": 0.000004845771763939411,
-                                 "timepoint": 1,
-                                 "trajectory": "S_sol",
-                                 "upper": 0.000009095955738303018
-                              },
-                              {
-                                 "lower": -1.313483410925187e-9,
-                                 "timepoint": 2,
-                                 "trajectory": "S_sol",
-                                 "upper": -2.868969950498013e-10
-                              },
-                              {
-                                 "lower": -7.384719835634712e-10,
-                                 "timepoint": 3,
-                                 "trajectory": "S_sol",
-                                 "upper": 3.81547893280043e-10
-                              },
-                              {
-                                 "lower": -1.1082135875639664e-9,
-                                 "timepoint": 4,
-                                 "trajectory": "S_sol",
-                                 "upper": 6.93104107440945e-10
-                              }
-                           ]
-                        },
-                        {
-                           "name": "traces",
-                           "transform": [
-                              {
-                                 "expr": "isValid(datum.value)",
-                                 "type": "filter"
-                              }
-                           ],
-                           "values": []
-                        },
-                        {
-                           "name": "points",
-                           "values": []
-                        },
-                        {
-                           "name": "markers",
-                           "values": []
-                        },
-                        {
-                           "name": "selected",
-                           "on": [
-                              {
-                                 "remove": true,
-                                 "trigger": "clear"
-                              },
-                              {
-                                 "remove": true,
-                                 "trigger": "!shift"
-                              },
-                              {
-                                 "insert": "clicked",
-                                 "trigger": "!shift && clicked"
-                              },
-                              {
-                                 "toggle": "clicked",
-                                 "trigger": "shift && clicked"
-                              }
-                           ]
-                        }
-                     ],
-                     "height": 300,
-                     "legends": [
-                        {
-                           "encode": {
-                              "labels": {
-                                 "interactive": true,
-                                 "name": "legendLabel",
-                                 "update": {
-                                    "opacity": [
-                                       {
-                                          "test": "!length(data('selected')) || indata('selected', 'value', datum.value)",
-                                          "value": 1
-                                       },
-                                       {
-                                          "value": 0.25
-                                       }
-                                    ]
-                                 }
-                              },
-                              "symbols": {
-                                 "interactive": true,
-                                 "name": "legendSymbol",
-                                 "update": {
-                                    "fill": {
-                                       "value": "transparent"
-                                    },
-                                    "opacity": [
-                                       {
-                                          "test": "!length(data('selected')) || indata('selected', 'value', datum.value)",
-                                          "value": 0.7
-                                       },
-                                       {
-                                          "value": 0.15
-                                       }
-                                    ],
-                                    "size": {
-                                       "value": 64
-                                    },
-                                    "strokeWidth": {
-                                       "value": 2
-                                    }
-                                 }
-                              }
-                           },
-                           "name": "color_legend",
-                           "stroke": "color"
-                        }
-                     ],
-                     "marks": [
-                        {
-                           "from": {
-                              "facet": {
-                                 "data": "points",
-                                 "groupby": "trajectory",
-                                 "name": "points_split"
-                              }
-                           },
-                           "marks": [
-                              {
-                                 "encode": {
-                                    "hover": {
-                                       "fillOpacity": {
-                                          "value": 0.9
-                                       }
-                                    },
-                                    "update": {
-                                       "fill": {
-                                          "field": "trajectory",
-                                          "scale": "color"
-                                       },
-                                       "fillOpacity": [
-                                          {
-                                             "test": "!length(data('selected')) || indata('selected', 'value', datum.trajectory)",
-                                             "value": 0.5
-                                          },
-                                          {
-                                             "value": 0.15
-                                          }
-                                       ],
-                                       "size": {
-                                          "value": 10
-                                       },
-                                       "stroke": {
-                                          "field": "trajectory",
-                                          "scale": "color"
-                                       },
-                                       "strokeOpacity": [
-                                          {
-                                             "test": "!length(data('selected')) || indata('selected', 'value', datum.trajectory)",
-                                             "value": 0.75
-                                          },
-                                          {
-                                             "value": 0.15
-                                          }
-                                       ],
-                                       "strokeWidth": {
-                                          "value": 2
-                                       },
-                                       "tooltip": {
-                                          "field": "value"
-                                       },
-                                       "x": {
-                                          "field": "timepoint",
-                                          "scale": "xscale"
-                                       },
-                                       "y": {
-                                          "field": "value",
-                                          "scale": "yscale"
-                                       }
-                                    }
-                                 },
-                                 "from": {
-                                    "data": "points"
-                                 },
-                                 "name": "_points_symbol",
-                                 "type": "symbol",
-                                 "zindex": 3
-                              },
-                              {
-                                 "encode": {
-                                    "hover": {
-                                       "fillOpacity": {
-                                          "value": 0.9
-                                       }
-                                    },
-                                    "update": {
-                                       "interpolate": {
-                                          "value": "linear"
-                                       },
-                                       "stroke": {
-                                          "field": "trajectory",
-                                          "scale": "color"
-                                       },
-                                       "strokeOpacity": [
-                                          {
-                                             "test": "!length(data('selected')) || indata('selected', 'value', datum.trajectory)",
-                                             "value": 0.3
-                                          },
-                                          {
-                                             "value": 0.1
-                                          }
-                                       ],
-                                       "strokeWidth": {
-                                          "value": 2
-                                       },
-                                       "x": {
-                                          "field": "timepoint",
-                                          "scale": "xscale"
-                                       },
-                                       "y": {
-                                          "field": "value",
-                                          "scale": "yscale"
-                                       }
-                                    }
-                                 },
-                                 "from": {
-                                    "data": "points"
-                                 },
-                                 "name": "_points_line",
-                                 "type": "line",
-                                 "zindex": 3
-                              }
-                           ],
-                           "name": "_points",
-                           "type": "group",
-                           "zindex": 3
-                        },
-                        {
-                           "from": {
-                              "facet": {
-                                 "data": "traces",
-                                 "groupby": "trajectory",
-                                 "name": "traces_split"
-                              }
-                           },
-                           "marks": [
-                              {
-                                 "encode": {
-                                    "hover": {
-                                       "fillOpacity": {
-                                          "value": 0.9
-                                       }
-                                    },
-                                    "update": {
-                                       "interpolate": {
-                                          "value": "linear"
-                                       },
-                                       "stroke": {
-                                          "field": "trajectory",
-                                          "scale": "color"
-                                       },
-                                       "strokeOpacity": [
-                                          {
-                                             "test": "!length(data('selected')) || indata('selected', 'value', datum.trajectory)",
-                                             "value": 0.75
-                                          },
-                                          {
-                                             "value": 0.15
-                                          }
-                                       ],
-                                       "strokeWidth": {
-                                          "value": 2
-                                       },
-                                       "x": {
-                                          "field": "timepoint",
-                                          "scale": "xscale"
-                                       },
-                                       "y": {
-                                          "field": "value",
-                                          "scale": "yscale"
-                                       }
-                                    }
-                                 },
-                                 "from": {
-                                    "data": "traces_split"
-                                 },
-                                 "name": "_traces_lines",
-                                 "type": "line"
-                              }
-                           ],
-                           "name": "_traces",
-                           "type": "group",
-                           "zindex": 2
-                        },
-                        {
-                           "from": {
-                              "facet": {
-                                 "data": "distributions",
-                                 "groupby": "trajectory",
-                                 "name": "trajectory_split"
-                              }
-                           },
-                           "marks": [
-                              {
-                                 "encode": {
-                                    "hover": {
-                                       "fillOpacity": {
-                                          "value": 0.9
-                                       }
-                                    },
-                                    "update": {
-                                       "fill": {
-                                          "field": "trajectory",
-                                          "scale": "color"
-                                       },
-                                       "fillOpacity": [
-                                          {
-                                             "test": "!length(data('selected')) || indata('selected', 'value', datum.trajectory)",
-                                             "value": 0.5
-                                          },
-                                          {
-                                             "value": 0.15
-                                          }
-                                       ],
-                                       "interpolate": {
-                                          "value": "linear"
-                                       },
-                                       "stroke": {
-                                          "field": "trajectory",
-                                          "scale": "color"
-                                       },
-                                       "strokeOpacity": [
-                                          {
-                                             "test": "!length(data('selected')) || indata('selected', 'value', datum.trajectory)",
-                                             "value": 0.75
-                                          },
-                                          {
-                                             "value": 0.15
-                                          }
-                                       ],
-                                       "strokeWidth": {
-                                          "value": 2
-                                       },
-                                       "x": {
-                                          "field": "timepoint",
-                                          "scale": "xscale"
-                                       },
-                                       "y": {
-                                          "field": "upper",
-                                          "scale": "yscale"
-                                       },
-                                       "y2": {
-                                          "field": "lower",
-                                          "scale": "yscale"
-                                       }
-                                    }
-                                 },
-                                 "from": {
-                                    "data": "trajectory_split"
-                                 },
-                                 "type": "area"
-                              }
-                           ],
-                           "name": "_distributions",
-                           "type": "group",
-                           "zindex": 1
-                        },
-                        {
-                           "marks": [
-                              {
-                                 "encode": {
-                                    "enter": {
-                                       "stroke": {
-                                          "value": "lightgray"
-                                       }
-                                    },
-                                    "update": {
-                                       "opacity": {
-                                          "value": 1
-                                       },
-                                       "x": {
-                                          "field": "timepoint",
-                                          "scale": "xscale"
-                                       },
-                                       "y": {
-                                          "signal": "height"
-                                       },
-                                       "y2": {
-                                          "value": 0
-                                       }
-                                    }
-                                 },
-                                 "from": {
-                                    "data": "markers"
-                                 },
-                                 "name": "_marker text",
-                                 "type": "rule"
-                              },
-                              {
-                                 "encode": {
-                                    "enter": {
-                                       "fontSize": {
-                                          "value": 8
-                                       },
-                                       "text": {
-                                          "field": "datum.label"
-                                       },
-                                       "y": {
-                                          "value": 0
-                                       }
-                                    }
-                                 },
-                                 "from": {
-                                    "data": "_marker text"
-                                 },
-                                 "name": "_marker flags",
-                                 "transform": [
-                                    {
-                                       "as": [
-                                          "x",
-                                          "_y",
-                                          "opacity",
-                                          "align",
-                                          "baseline"
-                                       ],
-                                       "lineAnchor": "start",
-                                       "offset": [
-                                          1
-                                       ],
-                                       "size": {
-                                          "signal": "[width, height]"
-                                       },
-                                       "type": "label"
-                                    }
-                                 ],
-                                 "type": "text"
-                              }
-                           ],
-                           "name": "_markers",
-                           "type": "group"
-                        }
-                     ],
-                     "scales": [
-                        {
-                           "domain": {
-                              "fields": [
-                                 {
-                                    "data": "distributions",
-                                    "field": "timepoint"
-                                 },
-                                 {
-                                    "data": "traces",
-                                    "field": "timepoint"
-                                 },
-                                 {
-                                    "data": "points",
-                                    "field": "timepoint"
-                                 },
-                                 {
-                                    "data": "markers",
-                                    "field": "timepoint"
-                                 }
-                              ]
-                           },
-                           "name": "xscale",
-                           "range": "width",
-                           "type": "linear",
-                           "zero": false
-                        },
-                        {
-                           "domain": {
-                              "fields": [
-                                 {
-                                    "data": "distributions",
-                                    "field": "lower"
-                                 },
-                                 {
-                                    "data": "distributions",
-                                    "field": "upper"
-                                 },
-                                 {
-                                    "data": "traces",
-                                    "field": "value"
-                                 },
-                                 {
-                                    "data": "points",
-                                    "field": "value"
-                                 }
-                              ]
-                           },
-                           "name": "yscale",
-                           "nice": true,
-                           "range": "height",
-                           "type": "linear",
-                           "zero": true
-                        },
-                        {
-                           "domain": {
-                              "fields": [
-                                 {
-                                    "data": "distributions",
-                                    "field": "trajectory"
-                                 },
-                                 {
-                                    "data": "traces",
-                                    "field": "trajectory"
-                                 },
-                                 {
-                                    "data": "points",
-                                    "field": "trajectory"
-                                 }
-                              ]
-                           },
-                           "name": "color",
-                           "range": "category",
-                           "type": "ordinal"
-                        }
-                     ],
-                     "signals": [
-                        {
-                           "name": "clear",
-                           "on": [
-                              {
-                                 "events": "mouseup[!event.item]",
-                                 "force": true,
-                                 "update": "true"
-                              }
-                           ],
-                           "value": true
-                        },
-                        {
-                           "name": "shift",
-                           "on": [
-                              {
-                                 "events": "@legendSymbol:click, @legendLabel:click",
-                                 "force": true,
-                                 "update": "event.shiftKey"
-                              }
-                           ],
-                           "value": false
-                        },
-                        {
-                           "name": "clicked",
-                           "on": [
-                              {
-                                 "events": "@legendSymbol:click, @legendLabel:click",
-                                 "force": true,
-                                 "update": "{value: datum.value}"
-                              }
-                           ],
-                           "value": null
-                        }
-                     ],
-                     "title": "SIR Model",
-                     "width": 500
-                  }
-               },
-               "metadata": {},
-               "output_type": "display_data"
-            }
-         ],
-<<<<<<< HEAD
-         "source": [
-            "plots.ipy_display(result[\"visual\"])"
-=======
-         "value": false
-        },
-        {
-         "name": "clicked",
-         "on": [
-          {
-           "events": "@legendSymbol:click, @legendLabel:click",
-           "force": true,
-           "update": "{value: datum.value}"
-          }
-         ],
-         "value": null
         }
        ],
-       "title": "SIR Model",
-       "width": 500
+       "height": 300,
+       "legends": [
+        {
+         "encode": {
+          "labels": {
+           "interactive": true,
+           "name": "legendLabel",
+           "update": {
+            "opacity": [
+             {
+              "test": "!length(data('selected')) || indata('selected', 'value', datum.value)",
+              "value": 1
+             },
+             {
+              "value": 0.25
+             }
+            ]
+           }
+          },
+          "symbols": {
+           "interactive": true,
+           "name": "legendSymbol",
+           "update": {
+            "fill": {
+             "value": "transparent"
+            },
+            "opacity": [
+             {
+              "test": "!length(data('selected')) || indata('selected', 'value', datum.value)",
+              "value": 0.7
+             },
+             {
+              "value": 0.15
+             }
+            ],
+            "size": {
+             "value": 64
+            },
+            "strokeWidth": {
+             "value": 2
+            }
+           }
+          }
+         },
+         "file_extension": ".py",
+         "mimetype": "text/x-python",
+         "name": "python",
+         "nbconvert_exporter": "python",
+         "pygments_lexer": "ipython3",
+         "version": "3.11.4"
       }
      },
      "metadata": {},
@@ -1562,919 +906,534 @@
            "trajectory": "S_sol",
            "upper": 7.479011188138427e-10
           }
->>>>>>> a36cb38f
          ]
-      },
-      {
-         "attachments": {},
-         "cell_type": "markdown",
-         "metadata": {},
-         "source": [
-            "## load_and_calibrate_and_sample_petri_model"
+        },
+        {
+         "name": "traces",
+         "transform": [
+          {
+           "expr": "isValid(datum.value)",
+           "type": "filter"
+          }
+         ],
+         "values": []
+        },
+        {
+         "name": "points",
+         "values": []
+        },
+        {
+         "name": "markers",
+         "values": []
+        },
+        {
+         "name": "selected",
+         "on": [
+          {
+           "remove": true,
+           "trigger": "clear"
+          },
+          {
+           "remove": true,
+           "trigger": "!shift"
+          },
+          {
+           "insert": "clicked",
+           "trigger": "!shift && clicked"
+          },
+          {
+           "toggle": "clicked",
+           "trigger": "shift && clicked"
+          }
          ]
-      },
-      {
-         "cell_type": "code",
-         "execution_count": 6,
-         "metadata": {},
-         "outputs": [
+        }
+       ],
+       "height": 300,
+       "legends": [
+        {
+         "encode": {
+          "labels": {
+           "interactive": true,
+           "name": "legendLabel",
+           "update": {
+            "opacity": [
+             {
+              "test": "!length(data('selected')) || indata('selected', 'value', datum.value)",
+              "value": 1
+             },
+             {
+              "value": 0.25
+             }
+            ]
+           }
+          },
+          "symbols": {
+           "interactive": true,
+           "name": "legendSymbol",
+           "update": {
+            "fill": {
+             "value": "transparent"
+            },
+            "opacity": [
+             {
+              "test": "!length(data('selected')) || indata('selected', 'value', datum.value)",
+              "value": 0.7
+             },
+             {
+              "value": 0.15
+             }
+            ],
+            "size": {
+             "value": 64
+            },
+            "strokeWidth": {
+             "value": 2
+            }
+           }
+          }
+         },
+         "name": "color_legend",
+         "stroke": "color"
+        }
+       ],
+       "marks": [
+        {
+         "from": {
+          "facet": {
+           "data": "points",
+           "groupby": "trajectory",
+           "name": "points_split"
+          }
+         },
+         "marks": [
+          {
+           "encode": {
+            "hover": {
+             "fillOpacity": {
+              "value": 0.9
+             }
+            },
+            "update": {
+             "fill": {
+              "field": "trajectory",
+              "scale": "color"
+             },
+             "fillOpacity": [
+              {
+               "test": "!length(data('selected')) || indata('selected', 'value', datum.trajectory)",
+               "value": 0.5
+              },
+              {
+               "value": 0.15
+              }
+             ],
+             "size": {
+              "value": 10
+             },
+             "stroke": {
+              "field": "trajectory",
+              "scale": "color"
+             },
+             "strokeOpacity": [
+              {
+               "test": "!length(data('selected')) || indata('selected', 'value', datum.trajectory)",
+               "value": 0.75
+              },
+              {
+               "value": 0.15
+              }
+             ],
+             "strokeWidth": {
+              "value": 2
+             },
+             "tooltip": {
+              "field": "value"
+             },
+             "x": {
+              "field": "timepoint",
+              "scale": "xscale"
+             },
+             "y": {
+              "field": "value",
+              "scale": "yscale"
+             }
+            }
+           },
+           "from": {
+            "data": "points"
+           },
+           "name": "_points_symbol",
+           "type": "symbol",
+           "zindex": 3
+          },
+          {
+           "encode": {
+            "hover": {
+             "fillOpacity": {
+              "value": 0.9
+             }
+            },
+            "update": {
+             "interpolate": {
+              "value": "linear"
+             },
+             "stroke": {
+              "field": "trajectory",
+              "scale": "color"
+             },
+             "strokeOpacity": [
+              {
+               "test": "!length(data('selected')) || indata('selected', 'value', datum.trajectory)",
+               "value": 0.3
+              },
+              {
+               "value": 0.1
+              }
+             ],
+             "strokeWidth": {
+              "value": 2
+             },
+             "x": {
+              "field": "timepoint",
+              "scale": "xscale"
+             },
+             "y": {
+              "field": "value",
+              "scale": "yscale"
+             }
+            }
+           },
+           "from": {
+            "data": "points"
+           },
+           "name": "_points_line",
+           "type": "line",
+           "zindex": 3
+          }
+         ],
+         "name": "_points",
+         "type": "group",
+         "zindex": 3
+        },
+        {
+         "from": {
+          "facet": {
+           "data": "traces",
+           "groupby": "trajectory",
+           "name": "traces_split"
+          }
+         },
+         "marks": [
+          {
+           "encode": {
+            "hover": {
+             "fillOpacity": {
+              "value": 0.9
+             }
+            },
+            "update": {
+             "interpolate": {
+              "value": "linear"
+             },
+             "stroke": {
+              "field": "trajectory",
+              "scale": "color"
+             },
+             "strokeOpacity": [
+              {
+               "test": "!length(data('selected')) || indata('selected', 'value', datum.trajectory)",
+               "value": 0.75
+              },
+              {
+               "value": 0.15
+              }
+             ],
+             "strokeWidth": {
+              "value": 2
+             },
+             "x": {
+              "field": "timepoint",
+              "scale": "xscale"
+             },
+             "y": {
+              "field": "value",
+              "scale": "yscale"
+             }
+            }
+           },
+           "from": {
+            "data": "traces_split"
+           },
+           "name": "_traces_lines",
+           "type": "line"
+          }
+         ],
+         "name": "_traces",
+         "type": "group",
+         "zindex": 2
+        },
+        {
+         "from": {
+          "facet": {
+           "data": "distributions",
+           "groupby": "trajectory",
+           "name": "trajectory_split"
+          }
+         },
+         "marks": [
+          {
+           "encode": {
+            "hover": {
+             "fillOpacity": {
+              "value": 0.9
+             }
+            },
+            "update": {
+             "fill": {
+              "field": "trajectory",
+              "scale": "color"
+             },
+             "fillOpacity": [
+              {
+               "test": "!length(data('selected')) || indata('selected', 'value', datum.trajectory)",
+               "value": 0.5
+              },
+              {
+               "value": 0.15
+              }
+             ],
+             "interpolate": {
+              "value": "linear"
+             },
+             "stroke": {
+              "field": "trajectory",
+              "scale": "color"
+             },
+             "strokeOpacity": [
+              {
+               "test": "!length(data('selected')) || indata('selected', 'value', datum.trajectory)",
+               "value": 0.75
+              },
+              {
+               "value": 0.15
+              }
+             ],
+             "strokeWidth": {
+              "value": 2
+             },
+             "x": {
+              "field": "timepoint",
+              "scale": "xscale"
+             },
+             "y": {
+              "field": "upper",
+              "scale": "yscale"
+             },
+             "y2": {
+              "field": "lower",
+              "scale": "yscale"
+             }
+            }
+           },
+           "from": {
+            "data": "trajectory_split"
+           },
+           "type": "area"
+          }
+         ],
+         "name": "_distributions",
+         "type": "group",
+         "zindex": 1
+        },
+        {
+         "marks": [
+          {
+           "encode": {
+            "enter": {
+             "stroke": {
+              "value": "lightgray"
+             }
+            },
+            "update": {
+             "opacity": {
+              "value": 1
+             },
+             "x": {
+              "field": "timepoint",
+              "scale": "xscale"
+             },
+             "y": {
+              "signal": "height"
+             },
+             "y2": {
+              "value": 0
+             }
+            }
+           },
+           "from": {
+            "data": "markers"
+           },
+           "name": "_marker text",
+           "type": "rule"
+          },
+          {
+           "encode": {
+            "enter": {
+             "fontSize": {
+              "value": 8
+             },
+             "text": {
+              "field": "datum.label"
+             },
+             "y": {
+              "value": 0
+             }
+            }
+           },
+           "from": {
+            "data": "_marker text"
+           },
+           "name": "_marker flags",
+           "transform": [
             {
-               "name": "stdout",
-               "output_type": "stream",
-               "text": [
-                  "iteration 0: loss = 61.20865297317505\n",
-                  "iteration 25: loss = 59.44221878051758\n",
-                  "iteration 50: loss = 57.88799214363098\n",
-                  "iteration 75: loss = 57.66489219665527\n",
-                  "iteration 100: loss = 56.300721406936646\n",
-                  "iteration 125: loss = 56.736674547195435\n",
-                  "iteration 150: loss = 56.4781334400177\n",
-                  "iteration 175: loss = 57.366639852523804\n",
-                  "iteration 200: loss = 56.94676852226257\n",
-                  "iteration 225: loss = 56.764281034469604\n",
-                  "iteration 250: loss = 56.70455193519592\n",
-                  "iteration 275: loss = 56.77748417854309\n",
-                  "iteration 300: loss = 56.67490792274475\n",
-                  "iteration 325: loss = 57.00507378578186\n",
-                  "iteration 350: loss = 56.78366756439209\n",
-                  "iteration 375: loss = 56.415831327438354\n",
-                  "iteration 400: loss = 56.6964750289917\n",
-                  "iteration 425: loss = 56.6471471786499\n",
-                  "iteration 450: loss = 56.574416637420654\n",
-                  "iteration 475: loss = 56.50453996658325\n",
-                  "iteration 500: loss = 56.72234225273132\n",
-                  "iteration 525: loss = 56.912142276763916\n",
-                  "iteration 550: loss = 56.54263663291931\n",
-                  "iteration 575: loss = 56.70724439620972\n",
-                  "iteration 600: loss = 57.082035303115845\n",
-                  "iteration 625: loss = 56.628732681274414\n",
-                  "iteration 650: loss = 56.437225580215454\n",
-                  "iteration 675: loss = 56.396056175231934\n",
-                  "iteration 700: loss = 56.53434371948242\n",
-                  "iteration 725: loss = 56.47481846809387\n",
-                  "iteration 750: loss = 56.39844989776611\n",
-                  "iteration 775: loss = 55.847134828567505\n",
-                  "iteration 800: loss = 56.919596433639526\n",
-                  "iteration 825: loss = 56.68391013145447\n",
-                  "iteration 850: loss = 56.536253690719604\n",
-                  "iteration 875: loss = 56.91790318489075\n",
-                  "iteration 900: loss = 56.38940691947937\n",
-                  "iteration 925: loss = 56.523091554641724\n",
-                  "iteration 950: loss = 57.09408926963806\n",
-                  "iteration 975: loss = 56.712987184524536\n"
-               ]
+             "as": [
+              "x",
+              "_y",
+              "opacity",
+              "align",
+              "baseline"
+             ],
+             "lineAnchor": "start",
+             "offset": [
+              1
+             ],
+             "size": {
+              "signal": "[width, height]"
+             },
+             "type": "label"
             }
+           ],
+           "type": "text"
+          }
          ],
-         "source": [
-            "data_path = os.path.join(DEMO_PATH, \"data.csv\")\n",
-            "num_samples = 100\n",
-            "timepoints = [0.0, 1.0, 2.0, 3.0, 4.0]\n",
-            "\n",
-            "# Run the calibration and sampling\n",
-            "result = load_and_calibrate_and_sample_petri_model(\n",
-            "    ASKENET_PATH,\n",
-            "    data_path,\n",
-            "    num_samples,\n",
-            "    timepoints=timepoints,\n",
-            "    verbose=True,\n",
-            "    visual_options={\"title\": \"Intervened SIR Model\", \"subset\":\".*_sol\"}\n",
-            ")\n",
-            "\n",
-            "# Save results\n",
-            "result['data'].to_csv(\n",
-            "    os.path.join(DEMO_PATH, \"results_petri/calibrated_sample_results.csv\"), index=False\n",
-            ")"
-         ]
-      },
-      {
-         "cell_type": "code",
-         "execution_count": 7,
-         "metadata": {},
-         "outputs": [
-            {
-               "data": {
-                  "application/vnd.vega.v5+json": {
-                     "$schema": "https://vega.github.io/schema/vega/v5.json",
-                     "axes": [
-                        {
-                           "name": "x_axis",
-                           "orient": "bottom",
-                           "scale": "xscale",
-                           "zindex": 100
-                        },
-                        {
-                           "name": "y_axis",
-                           "orient": "left",
-                           "scale": "yscale",
-                           "zindex": 100
-                        }
-                     ],
-                     "data": [
-                        {
-                           "name": "distributions",
-                           "values": [
-                              {
-                                 "lower": 1,
-                                 "timepoint": 0,
-                                 "trajectory": "I_sol",
-                                 "upper": 1
-                              },
-                              {
-                                 "lower": 878.2473358154297,
-                                 "timepoint": 1,
-                                 "trajectory": "I_sol",
-                                 "upper": 919.0708648681641
-                              },
-                              {
-                                 "lower": 735.9622802734375,
-                                 "timepoint": 2,
-                                 "trajectory": "I_sol",
-                                 "upper": 818.3764495849609
-                              },
-                              {
-                                 "lower": 617.1711364746094,
-                                 "timepoint": 3,
-                                 "trajectory": "I_sol",
-                                 "upper": 728.7144287109375
-                              },
-                              {
-                                 "lower": 517.3333129882812,
-                                 "timepoint": 4,
-                                 "trajectory": "I_sol",
-                                 "upper": 648.8768920898438
-                              },
-                              {
-                                 "lower": 1.1604213033186705e-11,
-                                 "timepoint": 0,
-                                 "trajectory": "R_sol",
-                                 "upper": 1.7666589371967412e-11
-                              },
-                              {
-                                 "lower": 81.92927474975586,
-                                 "timepoint": 1,
-                                 "trajectory": "R_sol",
-                                 "upper": 122.75244140625
-                              },
-                              {
-                                 "lower": 182.62391891479493,
-                                 "timepoint": 2,
-                                 "trajectory": "R_sol",
-                                 "upper": 265.03756561279295
-                              },
-                              {
-                                 "lower": 272.2855651855469,
-                                 "timepoint": 3,
-                                 "trajectory": "R_sol",
-                                 "upper": 383.82866821289065
-                              },
-                              {
-                                 "lower": 352.1232177734375,
-                                 "timepoint": 4,
-                                 "trajectory": "R_sol",
-                                 "upper": 483.66652526855466
-                              },
-                              {
-                                 "lower": 1000,
-                                 "timepoint": 0,
-                                 "trajectory": "S_sol",
-                                 "upper": 1000
-                              },
-                              {
-                                 "lower": 0.0000028121804348302248,
-                                 "timepoint": 1,
-                                 "trajectory": "S_sol",
-                                 "upper": 0.000016452570525871125
-                              },
-                              {
-                                 "lower": -6.420568243736824e-10,
-                                 "timepoint": 2,
-                                 "trajectory": "S_sol",
-                                 "upper": 8.244062321693945e-10
-                              },
-                              {
-                                 "lower": -5.692259719136672e-10,
-                                 "timepoint": 3,
-                                 "trajectory": "S_sol",
-                                 "upper": 1.1334499616655336e-9
-                              },
-                              {
-                                 "lower": -5.491096660703576e-10,
-                                 "timepoint": 4,
-                                 "trajectory": "S_sol",
-                                 "upper": 8.762850361998531e-10
-                              }
-                           ]
-                        },
-                        {
-                           "name": "traces",
-                           "transform": [
-                              {
-                                 "expr": "isValid(datum.value)",
-                                 "type": "filter"
-                              }
-                           ],
-                           "values": []
-                        },
-                        {
-                           "name": "points",
-                           "values": []
-                        },
-                        {
-                           "name": "markers",
-                           "values": []
-                        },
-                        {
-                           "name": "selected",
-                           "on": [
-                              {
-                                 "remove": true,
-                                 "trigger": "clear"
-                              },
-                              {
-                                 "remove": true,
-                                 "trigger": "!shift"
-                              },
-                              {
-                                 "insert": "clicked",
-                                 "trigger": "!shift && clicked"
-                              },
-                              {
-                                 "toggle": "clicked",
-                                 "trigger": "shift && clicked"
-                              }
-                           ]
-                        }
-                     ],
-                     "height": 300,
-                     "legends": [
-                        {
-                           "encode": {
-                              "labels": {
-                                 "interactive": true,
-                                 "name": "legendLabel",
-                                 "update": {
-                                    "opacity": [
-                                       {
-                                          "test": "!length(data('selected')) || indata('selected', 'value', datum.value)",
-                                          "value": 1
-                                       },
-                                       {
-                                          "value": 0.25
-                                       }
-                                    ]
-                                 }
-                              },
-                              "symbols": {
-                                 "interactive": true,
-                                 "name": "legendSymbol",
-                                 "update": {
-                                    "fill": {
-                                       "value": "transparent"
-                                    },
-                                    "opacity": [
-                                       {
-                                          "test": "!length(data('selected')) || indata('selected', 'value', datum.value)",
-                                          "value": 0.7
-                                       },
-                                       {
-                                          "value": 0.15
-                                       }
-                                    ],
-                                    "size": {
-                                       "value": 64
-                                    },
-                                    "strokeWidth": {
-                                       "value": 2
-                                    }
-                                 }
-                              }
-                           },
-                           "name": "color_legend",
-                           "stroke": "color"
-                        }
-                     ],
-                     "marks": [
-                        {
-                           "from": {
-                              "facet": {
-                                 "data": "points",
-                                 "groupby": "trajectory",
-                                 "name": "points_split"
-                              }
-                           },
-                           "marks": [
-                              {
-                                 "encode": {
-                                    "hover": {
-                                       "fillOpacity": {
-                                          "value": 0.9
-                                       }
-                                    },
-                                    "update": {
-                                       "fill": {
-                                          "field": "trajectory",
-                                          "scale": "color"
-                                       },
-                                       "fillOpacity": [
-                                          {
-                                             "test": "!length(data('selected')) || indata('selected', 'value', datum.trajectory)",
-                                             "value": 0.5
-                                          },
-                                          {
-                                             "value": 0.15
-                                          }
-                                       ],
-                                       "size": {
-                                          "value": 10
-                                       },
-                                       "stroke": {
-                                          "field": "trajectory",
-                                          "scale": "color"
-                                       },
-                                       "strokeOpacity": [
-                                          {
-                                             "test": "!length(data('selected')) || indata('selected', 'value', datum.trajectory)",
-                                             "value": 0.75
-                                          },
-                                          {
-                                             "value": 0.15
-                                          }
-                                       ],
-                                       "strokeWidth": {
-                                          "value": 2
-                                       },
-                                       "tooltip": {
-                                          "field": "value"
-                                       },
-                                       "x": {
-                                          "field": "timepoint",
-                                          "scale": "xscale"
-                                       },
-                                       "y": {
-                                          "field": "value",
-                                          "scale": "yscale"
-                                       }
-                                    }
-                                 },
-                                 "from": {
-                                    "data": "points"
-                                 },
-                                 "name": "_points_symbol",
-                                 "type": "symbol",
-                                 "zindex": 3
-                              },
-                              {
-                                 "encode": {
-                                    "hover": {
-                                       "fillOpacity": {
-                                          "value": 0.9
-                                       }
-                                    },
-                                    "update": {
-                                       "interpolate": {
-                                          "value": "linear"
-                                       },
-                                       "stroke": {
-                                          "field": "trajectory",
-                                          "scale": "color"
-                                       },
-                                       "strokeOpacity": [
-                                          {
-                                             "test": "!length(data('selected')) || indata('selected', 'value', datum.trajectory)",
-                                             "value": 0.3
-                                          },
-                                          {
-                                             "value": 0.1
-                                          }
-                                       ],
-                                       "strokeWidth": {
-                                          "value": 2
-                                       },
-                                       "x": {
-                                          "field": "timepoint",
-                                          "scale": "xscale"
-                                       },
-                                       "y": {
-                                          "field": "value",
-                                          "scale": "yscale"
-                                       }
-                                    }
-                                 },
-                                 "from": {
-                                    "data": "points"
-                                 },
-                                 "name": "_points_line",
-                                 "type": "line",
-                                 "zindex": 3
-                              }
-                           ],
-                           "name": "_points",
-                           "type": "group",
-                           "zindex": 3
-                        },
-                        {
-                           "from": {
-                              "facet": {
-                                 "data": "traces",
-                                 "groupby": "trajectory",
-                                 "name": "traces_split"
-                              }
-                           },
-                           "marks": [
-                              {
-                                 "encode": {
-                                    "hover": {
-                                       "fillOpacity": {
-                                          "value": 0.9
-                                       }
-                                    },
-                                    "update": {
-                                       "interpolate": {
-                                          "value": "linear"
-                                       },
-                                       "stroke": {
-                                          "field": "trajectory",
-                                          "scale": "color"
-                                       },
-                                       "strokeOpacity": [
-                                          {
-                                             "test": "!length(data('selected')) || indata('selected', 'value', datum.trajectory)",
-                                             "value": 0.75
-                                          },
-                                          {
-                                             "value": 0.15
-                                          }
-                                       ],
-                                       "strokeWidth": {
-                                          "value": 2
-                                       },
-                                       "x": {
-                                          "field": "timepoint",
-                                          "scale": "xscale"
-                                       },
-                                       "y": {
-                                          "field": "value",
-                                          "scale": "yscale"
-                                       }
-                                    }
-                                 },
-                                 "from": {
-                                    "data": "traces_split"
-                                 },
-                                 "name": "_traces_lines",
-                                 "type": "line"
-                              }
-                           ],
-                           "name": "_traces",
-                           "type": "group",
-                           "zindex": 2
-                        },
-                        {
-                           "from": {
-                              "facet": {
-                                 "data": "distributions",
-                                 "groupby": "trajectory",
-                                 "name": "trajectory_split"
-                              }
-                           },
-                           "marks": [
-                              {
-                                 "encode": {
-                                    "hover": {
-                                       "fillOpacity": {
-                                          "value": 0.9
-                                       }
-                                    },
-                                    "update": {
-                                       "fill": {
-                                          "field": "trajectory",
-                                          "scale": "color"
-                                       },
-                                       "fillOpacity": [
-                                          {
-                                             "test": "!length(data('selected')) || indata('selected', 'value', datum.trajectory)",
-                                             "value": 0.5
-                                          },
-                                          {
-                                             "value": 0.15
-                                          }
-                                       ],
-                                       "interpolate": {
-                                          "value": "linear"
-                                       },
-                                       "stroke": {
-                                          "field": "trajectory",
-                                          "scale": "color"
-                                       },
-                                       "strokeOpacity": [
-                                          {
-                                             "test": "!length(data('selected')) || indata('selected', 'value', datum.trajectory)",
-                                             "value": 0.75
-                                          },
-                                          {
-                                             "value": 0.15
-                                          }
-                                       ],
-                                       "strokeWidth": {
-                                          "value": 2
-                                       },
-                                       "x": {
-                                          "field": "timepoint",
-                                          "scale": "xscale"
-                                       },
-                                       "y": {
-                                          "field": "upper",
-                                          "scale": "yscale"
-                                       },
-                                       "y2": {
-                                          "field": "lower",
-                                          "scale": "yscale"
-                                       }
-                                    }
-                                 },
-                                 "from": {
-                                    "data": "trajectory_split"
-                                 },
-                                 "type": "area"
-                              }
-                           ],
-                           "name": "_distributions",
-                           "type": "group",
-                           "zindex": 1
-                        },
-                        {
-                           "marks": [
-                              {
-                                 "encode": {
-                                    "enter": {
-                                       "stroke": {
-                                          "value": "lightgray"
-                                       }
-                                    },
-                                    "update": {
-                                       "opacity": {
-                                          "value": 1
-                                       },
-                                       "x": {
-                                          "field": "timepoint",
-                                          "scale": "xscale"
-                                       },
-                                       "y": {
-                                          "signal": "height"
-                                       },
-                                       "y2": {
-                                          "value": 0
-                                       }
-                                    }
-                                 },
-                                 "from": {
-                                    "data": "markers"
-                                 },
-                                 "name": "_marker text",
-                                 "type": "rule"
-                              },
-                              {
-                                 "encode": {
-                                    "enter": {
-                                       "fontSize": {
-                                          "value": 8
-                                       },
-                                       "text": {
-                                          "field": "datum.label"
-                                       },
-                                       "y": {
-                                          "value": 0
-                                       }
-                                    }
-                                 },
-                                 "from": {
-                                    "data": "_marker text"
-                                 },
-                                 "name": "_marker flags",
-                                 "transform": [
-                                    {
-                                       "as": [
-                                          "x",
-                                          "_y",
-                                          "opacity",
-                                          "align",
-                                          "baseline"
-                                       ],
-                                       "lineAnchor": "start",
-                                       "offset": [
-                                          1
-                                       ],
-                                       "size": {
-                                          "signal": "[width, height]"
-                                       },
-                                       "type": "label"
-                                    }
-                                 ],
-                                 "type": "text"
-                              }
-                           ],
-                           "name": "_markers",
-                           "type": "group"
-                        }
-                     ],
-                     "scales": [
-                        {
-                           "domain": {
-                              "fields": [
-                                 {
-                                    "data": "distributions",
-                                    "field": "timepoint"
-                                 },
-                                 {
-                                    "data": "traces",
-                                    "field": "timepoint"
-                                 },
-                                 {
-                                    "data": "points",
-                                    "field": "timepoint"
-                                 },
-                                 {
-                                    "data": "markers",
-                                    "field": "timepoint"
-                                 }
-                              ]
-                           },
-                           "name": "xscale",
-                           "range": "width",
-                           "type": "linear",
-                           "zero": false
-                        },
-                        {
-                           "domain": {
-                              "fields": [
-                                 {
-                                    "data": "distributions",
-                                    "field": "lower"
-                                 },
-                                 {
-                                    "data": "distributions",
-                                    "field": "upper"
-                                 },
-                                 {
-                                    "data": "traces",
-                                    "field": "value"
-                                 },
-                                 {
-                                    "data": "points",
-                                    "field": "value"
-                                 }
-                              ]
-                           },
-                           "name": "yscale",
-                           "nice": true,
-                           "range": "height",
-                           "type": "linear",
-                           "zero": true
-                        },
-                        {
-                           "domain": {
-                              "fields": [
-                                 {
-                                    "data": "distributions",
-                                    "field": "trajectory"
-                                 },
-                                 {
-                                    "data": "traces",
-                                    "field": "trajectory"
-                                 },
-                                 {
-                                    "data": "points",
-                                    "field": "trajectory"
-                                 }
-                              ]
-                           },
-                           "name": "color",
-                           "range": "category",
-                           "type": "ordinal"
-                        }
-                     ],
-                     "signals": [
-                        {
-                           "name": "clear",
-                           "on": [
-                              {
-                                 "events": "mouseup[!event.item]",
-                                 "force": true,
-                                 "update": "true"
-                              }
-                           ],
-                           "value": true
-                        },
-                        {
-                           "name": "shift",
-                           "on": [
-                              {
-                                 "events": "@legendSymbol:click, @legendLabel:click",
-                                 "force": true,
-                                 "update": "event.shiftKey"
-                              }
-                           ],
-                           "value": false
-                        },
-                        {
-                           "name": "clicked",
-                           "on": [
-                              {
-                                 "events": "@legendSymbol:click, @legendLabel:click",
-                                 "force": true,
-                                 "update": "{value: datum.value}"
-                              }
-                           ],
-                           "value": null
-                        }
-                     ],
-                     "title": "Intervened SIR Model",
-                     "width": 500
-                  }
-               },
-               "metadata": {},
-               "output_type": "display_data"
-            }
+         "name": "_markers",
+         "type": "group"
+        }
+       ],
+       "scales": [
+        {
+         "domain": {
+          "fields": [
+           {
+            "data": "distributions",
+            "field": "timepoint"
+           },
+           {
+            "data": "traces",
+            "field": "timepoint"
+           },
+           {
+            "data": "points",
+            "field": "timepoint"
+           },
+           {
+            "data": "markers",
+            "field": "timepoint"
+           }
+          ]
+         },
+         "name": "xscale",
+         "range": "width",
+         "type": "linear",
+         "zero": false
+        },
+        {
+         "domain": {
+          "fields": [
+           {
+            "data": "distributions",
+            "field": "lower"
+           },
+           {
+            "data": "distributions",
+            "field": "upper"
+           },
+           {
+            "data": "traces",
+            "field": "value"
+           },
+           {
+            "data": "points",
+            "field": "value"
+           }
+          ]
+         },
+         "name": "yscale",
+         "nice": true,
+         "range": "height",
+         "type": "linear",
+         "zero": true
+        },
+        {
+         "domain": {
+          "fields": [
+           {
+            "data": "distributions",
+            "field": "trajectory"
+           },
+           {
+            "data": "traces",
+            "field": "trajectory"
+           },
+           {
+            "data": "points",
+            "field": "trajectory"
+           }
+          ]
+         },
+         "name": "color",
+         "range": "category",
+         "type": "ordinal"
+        }
+       ],
+       "signals": [
+        {
+         "name": "clear",
+         "on": [
+          {
+           "events": "mouseup[!event.item]",
+           "force": true,
+           "update": "true"
+          }
          ],
-         "source": [
-            "plots.ipy_display(result[\"visual\"])"
-         ]
-      },
-      {
-         "cell_type": "markdown",
-         "metadata": {},
-         "source": [
-            "## load_and_optimize_and_sample_petri_model"
-         ]
-      },
-      {
-         "cell_type": "code",
-         "execution_count": 8,
-         "metadata": {},
-         "outputs": [
-            {
-               "name": "stdout",
-               "output_type": "stream",
-               "text": [
-                  "Time taken: (3.29e-01 seconds per model evaluation).\n",
-                  "Performing risk-based optimization under uncertainty (using alpha-superquantile)\n",
-                  "Estimated wait time 2464.6 seconds...\n",
-                  "Optimization completed in time 425.75 seconds.\n",
-                  "Optimal policy:\t0.0\n",
-                  "Post-processing optimal policy...\n",
-                  "Estimated risk at optimal policy [0.7027968883514404]\n",
-                  "Optimal policy: 0.0\n",
-                  "Estimated risk at optimal policy [0.7027968883514404]\n"
-               ]
-            }
+         "value": true
+        },
+        {
+         "name": "shift",
+         "on": [
+          {
+           "events": "@legendSymbol:click, @legendLabel:click",
+           "force": true,
+           "update": "event.shiftKey"
+          }
          ],
-         "source": [
-            "num_samples = 100\n",
-            "timepoints = [0.0, 1.0, 2.0, 3.0, 4.0]\n",
-            "OBJFUN = lambda x: np.abs(x)\n",
-            "INTERVENTION = [(0.1, \"beta\")]\n",
-            "QOI = (\"scenario2dec_nday_average\", \"I_sol\", 2)\n",
-            "# Run the optimization and sampling\n",
-            "ouu_samples, opt_policy = load_and_optimize_and_sample_petri_model(\n",
-            "    ASKENET_PATH,\n",
-            "    num_samples,\n",
-            "    timepoints=timepoints,\n",
-            "    interventions=INTERVENTION,\n",
-            "    qoi=QOI,\n",
-            "    risk_bound=10.,\n",
-            "    objfun=OBJFUN,\n",
-            "    initial_guess=0.02,\n",
-            "    bounds=[[0.],[3.]],\n",
-            "    verbose=True,\n",
-            ")\n",
-            "\n",
-            "# Save results\n",
-            "ouu_samples.to_csv(\n",
-            "    os.path.join(DEMO_PATH, \"results_petri/optimize_sample_results.csv\"), index=False\n",
-            ")\n",
-            "print(\"Optimal policy:\", opt_policy[\"policy\"])\n",
-            "print(\"Estimated risk at optimal policy\", opt_policy[\"risk\"])"
-         ]
-      },
-      {
-         "cell_type": "markdown",
-         "metadata": {},
-         "source": [
-            "## load_and_calibrate_and_optimize_and_sample_petri_model"
-         ]
-      },
-      {
-         "cell_type": "code",
-         "execution_count": 9,
-         "metadata": {},
-         "outputs": [
-            {
-               "name": "stdout",
-               "output_type": "stream",
-               "text": [
-                  "iteration 0: loss = 37.5659122467041\n",
-                  "iteration 25: loss = 35.41392183303833\n",
-                  "iteration 50: loss = 33.67425513267517\n",
-                  "iteration 75: loss = 32.595038652420044\n",
-                  "iteration 100: loss = 33.10420513153076\n",
-                  "iteration 125: loss = 32.42216110229492\n",
-                  "iteration 150: loss = 33.292160987854004\n",
-                  "iteration 175: loss = 31.957093477249146\n",
-                  "iteration 200: loss = 32.40791869163513\n",
-                  "iteration 225: loss = 32.1630494594574\n",
-                  "iteration 250: loss = 32.64620661735535\n",
-                  "iteration 275: loss = 32.447582960128784\n",
-                  "iteration 300: loss = 32.42112612724304\n",
-                  "iteration 325: loss = 32.70798373222351\n",
-                  "iteration 350: loss = 32.1295063495636\n",
-                  "iteration 375: loss = 32.78153920173645\n",
-                  "iteration 400: loss = 32.15399241447449\n",
-                  "iteration 425: loss = 32.18069672584534\n",
-                  "iteration 450: loss = 32.34887766838074\n",
-                  "iteration 475: loss = 32.39561104774475\n",
-                  "iteration 500: loss = 32.51458191871643\n",
-                  "iteration 525: loss = 32.285157680511475\n",
-                  "iteration 550: loss = 32.21916651725769\n",
-                  "iteration 575: loss = 32.54395031929016\n",
-                  "iteration 600: loss = 32.487563133239746\n",
-                  "iteration 625: loss = 32.54312562942505\n",
-                  "iteration 650: loss = 31.965022087097168\n",
-                  "iteration 675: loss = 32.316070318222046\n",
-                  "iteration 700: loss = 32.36382842063904\n",
-                  "iteration 725: loss = 32.52105975151062\n",
-                  "iteration 750: loss = 32.83406376838684\n",
-                  "iteration 775: loss = 32.393730878829956\n",
-                  "iteration 800: loss = 32.43019080162048\n",
-                  "iteration 825: loss = 32.3959174156189\n",
-                  "iteration 850: loss = 32.112430572509766\n",
-                  "iteration 875: loss = 32.36790990829468\n",
-                  "iteration 900: loss = 32.66983437538147\n",
-                  "iteration 925: loss = 32.438520669937134\n",
-                  "iteration 950: loss = 32.27924203872681\n",
-                  "iteration 975: loss = 32.38777709007263\n",
-                  "Time taken: (1.62e-01 seconds per model evaluation).\n",
-                  "Performing risk-based optimization under uncertainty (using alpha-superquantile)\n",
-                  "Estimated wait time 1217.2 seconds...\n",
-                  "Optimization completed in time 413.15 seconds.\n",
-                  "Optimal policy:\t0.0\n",
-                  "Post-processing optimal policy...\n",
-                  "Estimated risk at optimal policy [0.6986928939819336]\n",
-                  "Optimal policy after calibration: 0.0\n",
-                  "Estimated risk at optimal policy after calibration [0.7027968883514404]\n"
-               ]
-            }
+         "value": false
+        },
+        {
+         "name": "clicked",
+         "on": [
+          {
+           "events": "@legendSymbol:click, @legendLabel:click",
+           "force": true,
+           "update": "{value: datum.value}"
+          }
          ],
-         "source": [
-            "data_path = os.path.join(DEMO_PATH, \"data.csv\")\n",
-            "num_samples = 100\n",
-            "timepoints = [0.0, 1.0, 2.0, 3.0, 4.0]\n",
-            "OBJFUN = lambda x: np.abs(x)\n",
-            "INTERVENTION = [(0.1, \"beta\")]\n",
-            "QOI = (\"scenario2dec_nday_average\", \"I_sol\", 2)\n",
-            "# Run the calibration, optimization, and sampling\n",
-            "ouu_cal_samples, opt_cal_policy = load_and_calibrate_and_optimize_and_sample_petri_model(\n",
-            "    ASKENET_PATH,\n",
-            "    data_path,\n",
-            "    num_samples,\n",
-            "    timepoints=timepoints,\n",
-            "    interventions=INTERVENTION,\n",
-            "    qoi=QOI,\n",
-            "    risk_bound=10.,\n",
-            "    objfun=OBJFUN,\n",
-            "    initial_guess=0.02,\n",
-            "    bounds=[[0.],[3.]],\n",
-            "    verbose=True,\n",
-            ")\n",
-            "\n",
-            "# Save results\n",
-            "ouu_cal_samples.to_csv(\n",
-            "    os.path.join(DEMO_PATH, \"results_petri/calibrate_optimize_sample_results.csv\"), index=False\n",
-            ")\n",
-            "print(\"Optimal policy after calibration:\", opt_policy[\"policy\"])\n",
-            "print(\"Estimated risk at optimal policy after calibration\", opt_policy[\"risk\"])"
-         ]
+         "value": null
+        }
+       ],
+       "title": "Intervened SIR Model",
+       "width": 500
       }
-<<<<<<< HEAD
-   ],
-   "metadata": {
-      "kernelspec": {
-         "display_name": "askemv2",
-         "language": "python",
-         "name": "python3"
-      },
-      "language_info": {
-         "codemirror_mode": {
-            "name": "ipython",
-            "version": 3
-         },
-         "file_extension": ".py",
-         "mimetype": "text/x-python",
-         "name": "python",
-         "nbconvert_exporter": "python",
-         "pygments_lexer": "ipython3",
-         "version": "3.11.4"
-      }
-=======
      },
      "metadata": {},
      "output_type": "display_data"
@@ -2653,7 +1612,6 @@
    "codemirror_mode": {
     "name": "ipython",
     "version": 3
->>>>>>> a36cb38f
    },
    "nbformat": 4,
    "nbformat_minor": 4
