--- conflicted
+++ resolved
@@ -133,11 +133,7 @@
  ],
  "metadata": {
   "kernelspec": {
-<<<<<<< HEAD
    "display_name": "Python 3 (ipykernel)",
-=======
-   "display_name": "pyciemss-main",
->>>>>>> 7fc261a9
    "language": "python",
    "name": "pyciemss-main"
   },
@@ -151,11 +147,7 @@
    "name": "python",
    "nbconvert_exporter": "python",
    "pygments_lexer": "ipython3",
-<<<<<<< HEAD
    "version": "3.8.16"
-=======
-   "version": "3.10.9"
->>>>>>> 7fc261a9
   }
  },
  "nbformat": 4,
