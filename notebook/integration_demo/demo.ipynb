--- conflicted
+++ resolved
@@ -1591,7 +1591,6 @@
          "source": []
       }
    ],
-<<<<<<< HEAD
    "source": [
     "data_path = os.path.join(DEMO_PATH, \"data.csv\")\n",
     "num_samples = 100\n",
@@ -1623,26 +1622,6 @@
    "codemirror_mode": {
     "name": "ipython",
     "version": 3
-=======
-   "metadata": {
-      "kernelspec": {
-         "display_name": "askemv2",
-         "language": "python",
-         "name": "python3"
-      },
-      "language_info": {
-         "codemirror_mode": {
-            "name": "ipython",
-            "version": 3
-         },
-         "file_extension": ".py",
-         "mimetype": "text/x-python",
-         "name": "python",
-         "nbconvert_exporter": "python",
-         "pygments_lexer": "ipython3",
-         "version": "3.11.4"
-      }
->>>>>>> af7569e8
    },
    "nbformat": 4,
    "nbformat_minor": 4
