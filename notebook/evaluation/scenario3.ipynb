--- conflicted
+++ resolved
@@ -18,7 +18,6 @@
     "import pandas as pd\n",
     "import matplotlib.pyplot as plt\n",
     "import pyro.distributions as dist\n",
-<<<<<<< HEAD
     "from typing import Dict, Optional\n"
    ]
   },
@@ -28,22 +27,15 @@
    "metadata": {},
    "outputs": [],
    "source": [
-=======
-    "from typing import Dict, Optional\n",
-    "\n",
->>>>>>> 7bada08a
     "import mira\n",
     "import mira.metamodel.io\n",
     "import mira.modeling\n",
     "import mira.sources.petri\n",
     "\n",
+    "\n",
     "from pyciemss.ODE.askem_primitives import sample, infer_parameters, intervene, optimization\n",
     "from pyciemss.ODE.base import ODE, PetriNetODESystem, Time, State, Solution, Observation, get_name\n",
-<<<<<<< HEAD
-    "from pyciemss.utils import state_flux_constraint, get_tspan"
-=======
     "from pyciemss.utils import state_flux_constraint"
->>>>>>> 7bada08a
    ]
   },
   {
@@ -131,7 +123,7 @@
    "name": "python",
    "nbconvert_exporter": "python",
    "pygments_lexer": "ipython3",
-   "version": "3.10.9"
+   "version": "3.10.8 (main, Nov  1 2022, 14:18:21) [GCC 12.2.0]"
   },
   "orig_nbformat": 4,
   "vscode": {
