--- conflicted
+++ resolved
@@ -58,19 +58,6 @@
         }
       },
       {
-<<<<<<< HEAD
-=======
-        "id": "deceased_population",
-        "name": "deceased_population",
-        "grounding": {
-          "identifiers": {
-            "ncit": "C168970"
-          },
-          "modifiers": {}
-        }
-      },
-      {
->>>>>>> 8b7cae3a
         "id": "hospitalized_population",
         "name": "hospitalized_population",
         "grounding": {
@@ -150,23 +137,19 @@
           "symptomatic_population"
         ],
         "output": [
-<<<<<<< HEAD
           "hospitalized_population"
-=======
+        ],
+        "properties": {
+          "name": "t5"
+        }
+      },
+      {
+        "id": "t6",
+        "input": [
+          "symptomatic_population"
+        ],
+        "output": [
           "deceased_population"
->>>>>>> 8b7cae3a
-        ],
-        "properties": {
-          "name": "t5"
-        }
-      },
-      {
-        "id": "t6",
-        "input": [
-          "symptomatic_population"
-        ],
-        "output": [
-          "deceased_population"
         ],
         "properties": {
           "name": "t6"
@@ -190,11 +173,7 @@
           "hospitalized_population"
         ],
         "output": [
-<<<<<<< HEAD
           "recovered_population"
-=======
-          "deceased_population"
->>>>>>> 8b7cae3a
         ],
         "properties": {
           "name": "t8"
@@ -306,17 +285,12 @@
           "value": 0.55
         },
         {
-<<<<<<< HEAD
           "id": "delta",
           "value": 1.5
         },
         {
           "id": "total_population",
           "value": 100000.0
-=======
-          "id": "beta",
-          "value": 0.55
->>>>>>> 8b7cae3a
         },
         {
           "id": "alpha",
@@ -335,17 +309,8 @@
           "value": 0.1
         },
         {
-<<<<<<< HEAD
           "id": "dnh",
           "value": 0.001
-=======
-          "id": "gamma",
-          "value": 0.2
-        },
-        {
-          "id": "los",
-          "value": 7.0
->>>>>>> 8b7cae3a
         },
         {
           "id": "dh",
