--- conflicted
+++ resolved
@@ -10,13 +10,8 @@
     "\n",
     "from pyro.distributions import Uniform\n",
     "\n",
-<<<<<<< HEAD
-    "from pyciemss.ODE.events import Event, ObservationEvent, LoggingEvent, StartEvent, StaticParameterInterventionEvent\n",
-    "from pyciemss.ODE.base import PetriNetODESystem, GaussianNoisePetriNetODESystem\n",
-=======
     "from pyciemss.ODE.base import PetriNetODESystem, BetaNoisePetriNetODESystem\n",
     "from pyciemss.ODE.events import Event, ObservationEvent, LoggingEvent, StartEvent, DynamicStopEvent\n",
->>>>>>> 49aeb077
     "import pyciemss"
    ]
   },
@@ -67,12 +62,7 @@
     "filename = \"CHIME-SIR/model_petri.json\"\n",
     "filename = os.path.join(STARTERKIT_PATH, filename)\n",
     "\n",
-<<<<<<< HEAD
-    "model = GaussianNoisePetriNetODESystem.from_mira(filename)\n",
-=======
     "model = BetaNoisePetriNetODESystem.from_mira(filename)\n",
-    "model.load_start_event(0.0, {\"S\": 0.9, \"I\": 0.1, \"R\": 0.0})\n",
->>>>>>> 49aeb077
     "\n",
     "start_event = StartEvent(0.0, {\"S\": 0.99, \"I\": 0.01, \"R\": 0.0})\n",
     "model.load_event(start_event)\n",
