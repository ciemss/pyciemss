--- conflicted
+++ resolved
@@ -2,11 +2,7 @@
  "cells": [
   {
    "cell_type": "code",
-<<<<<<< HEAD
-   "execution_count": 2,
-=======
    "execution_count": 18,
->>>>>>> 1ab11a51
    "metadata": {},
    "outputs": [],
    "source": [
@@ -16,50 +12,23 @@
     "from pyciemss.PetriNetODE.events import Event, StartEvent, LoggingEvent, ObservationEvent, StaticParameterInterventionEvent\n",
     "import pyciemss\n",
     "\n",
-<<<<<<< HEAD
-    "from pyciemss.interfaces import setup_model, reset_model, calibrate, intervene, sample, optimize\n",
-    "from pyciemss.PetriNetODE.interfaces import load_petri_model"
-=======
     "from pyciemss.PetriNetODE.interfaces import load_petri_model, setup_model, reset_model, intervene, sample, calibrate, optimize"
->>>>>>> 1ab11a51
-   ]
-  },
-  {
-   "cell_type": "code",
-<<<<<<< HEAD
-   "execution_count": null,
-   "metadata": {},
-   "outputs": [],
-   "source": [
-    "import sys\n"
-   ]
-  },
-  {
-   "cell_type": "code",
-   "execution_count": 7,
-=======
+   ]
+  },
+  {
+   "cell_type": "code",
    "execution_count": 32,
->>>>>>> 1ab11a51
    "metadata": {},
    "outputs": [
     {
      "data": {
       "text/plain": [
-<<<<<<< HEAD
-       "{'I': tensor([0.0101, 0.0101, 0.0100, 0.0098, 0.0095, 0.0091, 0.0087, 0.0082, 0.0077]),\n",
-       " 'R': tensor([0.0097, 0.0195, 0.0292, 0.0388, 0.0481, 0.0571, 0.0657, 0.0740, 0.0817]),\n",
-       " 'S': tensor([0.9802, 0.9704, 0.9608, 0.9515, 0.9424, 0.9338, 0.9256, 0.9178, 0.9106])}"
-      ]
-     },
-     "execution_count": 7,
-=======
        "{'I': tensor([0.0092, 0.0084, 0.0076, 0.0069, 0.0062, 0.0055, 0.0049, 0.0044, 0.0038]),\n",
        " 'R': tensor([0.0093, 0.0179, 0.0257, 0.0327, 0.0391, 0.0447, 0.0498, 0.0543, 0.0583]),\n",
        " 'S': tensor([0.9815, 0.9737, 0.9667, 0.9604, 0.9548, 0.9497, 0.9453, 0.9413, 0.9379])}"
       ]
      },
      "execution_count": 32,
->>>>>>> 1ab11a51
      "metadata": {},
      "output_type": "execute_result"
     }
@@ -71,12 +40,8 @@
     "filename = \"CHIME-SIR/model_petri.json\"\n",
     "chime_model_filename = os.path.join(STARTERKIT_PATH, filename)\n",
     "\n",
-<<<<<<< HEAD
-    "model = BetaNoisePetriNetODESystem.from_mira(chime_model_filename)\n",
-=======
     "model = BetaNoisePetriNetODESystem.from_mira(filename)\n",
     "# model = MiraPetriNetODESystem.from_mira(filename)\n",
->>>>>>> 1ab11a51
     "\n",
     "start_event = StartEvent(0.0, {\"S\": 0.99, \"I\": 0.01, \"R\": 0.0})\n",
     "model.load_event(start_event)\n",
@@ -95,11 +60,7 @@
   },
   {
    "cell_type": "code",
-<<<<<<< HEAD
-   "execution_count": 8,
-=======
    "execution_count": 33,
->>>>>>> 1ab11a51
    "metadata": {},
    "outputs": [],
    "source": [
@@ -117,11 +78,7 @@
   },
   {
    "cell_type": "code",
-<<<<<<< HEAD
-   "execution_count": 9,
-=======
    "execution_count": 34,
->>>>>>> 1ab11a51
    "metadata": {},
    "outputs": [
     {
@@ -134,11 +91,7 @@
        " ObservationEvent(time=4.099999904632568, observation={'S': tensor(0.6000), 'I': tensor(0.3600), 'R': tensor(0.0400)})]"
       ]
      },
-<<<<<<< HEAD
-     "execution_count": 9,
-=======
      "execution_count": 34,
->>>>>>> 1ab11a51
      "metadata": {},
      "output_type": "execute_result"
     }
@@ -149,28 +102,17 @@
   },
   {
    "cell_type": "code",
-<<<<<<< HEAD
-   "execution_count": 10,
-=======
    "execution_count": 35,
->>>>>>> 1ab11a51
    "metadata": {},
    "outputs": [
     {
      "name": "stdout",
      "output_type": "stream",
      "text": [
-<<<<<<< HEAD
-      "[iteration 0001] loss: 25.3501\n",
-      "[iteration 0026] loss: 22.4490\n",
-      "[iteration 0051] loss: 21.1329\n",
-      "[iteration 0076] loss: 20.7050\n"
-=======
       "[iteration 0001] loss: 25.2661\n",
       "[iteration 0026] loss: 21.5414\n",
       "[iteration 0051] loss: 21.2547\n",
       "[iteration 0076] loss: 20.8130\n"
->>>>>>> 1ab11a51
      ]
     }
    ],
@@ -203,34 +145,7 @@
   },
   {
    "cell_type": "code",
-<<<<<<< HEAD
-   "execution_count": 11,
-   "metadata": {},
-   "outputs": [
-    {
-     "data": {
-      "text/plain": [
-       "(pyro.nn.module.PyroModule,)"
-      ]
-     },
-     "execution_count": 11,
-     "metadata": {},
-     "output_type": "execute_result"
-    }
-   ],
-   "source": [
-    "# import AutoGuide\n",
-    "from pyro.infer.autoguide import AutoGuide\n",
-    "\n",
-    "AutoGuide.__bases__"
-   ]
-  },
-  {
-   "cell_type": "code",
-   "execution_count": 12,
-=======
    "execution_count": 36,
->>>>>>> 1ab11a51
    "metadata": {},
    "outputs": [],
    "source": [
@@ -240,11 +155,7 @@
   },
   {
    "cell_type": "code",
-<<<<<<< HEAD
-   "execution_count": 13,
-=======
    "execution_count": 37,
->>>>>>> 1ab11a51
    "metadata": {},
    "outputs": [],
    "source": [
@@ -258,11 +169,7 @@
   },
   {
    "cell_type": "code",
-<<<<<<< HEAD
-   "execution_count": 14,
-=======
    "execution_count": 38,
->>>>>>> 1ab11a51
    "metadata": {},
    "outputs": [
     {
@@ -282,11 +189,7 @@
        " LoggingEvent(time=9)]"
       ]
      },
-<<<<<<< HEAD
-     "execution_count": 14,
-=======
      "execution_count": 38,
->>>>>>> 1ab11a51
      "metadata": {},
      "output_type": "execute_result"
     }
@@ -297,11 +200,7 @@
   },
   {
    "cell_type": "code",
-<<<<<<< HEAD
-   "execution_count": 15,
-=======
    "execution_count": 39,
->>>>>>> 1ab11a51
    "metadata": {},
    "outputs": [
     {
@@ -310,11 +209,7 @@
        "[]"
       ]
      },
-<<<<<<< HEAD
-     "execution_count": 15,
-=======
      "execution_count": 39,
->>>>>>> 1ab11a51
      "metadata": {},
      "output_type": "execute_result"
     }
@@ -325,11 +220,7 @@
   },
   {
    "cell_type": "code",
-<<<<<<< HEAD
-   "execution_count": 16,
-=======
    "execution_count": 40,
->>>>>>> 1ab11a51
    "metadata": {},
    "outputs": [],
    "source": [
@@ -342,65 +233,12 @@
   },
   {
    "cell_type": "code",
-<<<<<<< HEAD
-   "execution_count": 17,
-=======
    "execution_count": 41,
->>>>>>> 1ab11a51
    "metadata": {},
    "outputs": [
     {
      "data": {
       "text/plain": [
-<<<<<<< HEAD
-       "{'a_beta': tensor([1.0687, 1.0809, 1.0395, 1.0667, 1.0757, 0.9896, 1.0584, 1.0661, 1.0438,\n",
-       "         0.9999]),\n",
-       " 'a_gamma': tensor([1.0232, 0.9595, 0.9236, 0.9465, 0.9389, 0.9252, 0.9382, 0.9198, 1.0222,\n",
-       "         0.9282]),\n",
-       " 'I_sol': tensor([[0.0103, 0.0105, 0.0104, 0.0037, 0.6268, 0.2807, 0.1014, 0.0365, 0.0131],\n",
-       "         [0.0111, 0.0122, 0.0130, 0.0050, 0.6416, 0.2910, 0.1119, 0.0429, 0.0164],\n",
-       "         [0.0111, 0.0121, 0.0129, 0.0051, 0.6516, 0.3025, 0.1205, 0.0479, 0.0190],\n",
-       "         [0.0111, 0.0122, 0.0130, 0.0050, 0.6452, 0.2950, 0.1149, 0.0446, 0.0173],\n",
-       "         [0.0113, 0.0126, 0.0136, 0.0053, 0.6462, 0.2957, 0.1160, 0.0454, 0.0178],\n",
-       "         [0.0105, 0.0109, 0.0111, 0.0044, 0.6536, 0.3071, 0.1221, 0.0484, 0.0192],\n",
-       "         [0.0111, 0.0122, 0.0130, 0.0051, 0.6474, 0.2975, 0.1168, 0.0457, 0.0179],\n",
-       "         [0.0114, 0.0128, 0.0140, 0.0056, 0.6506, 0.3006, 0.1202, 0.0479, 0.0191],\n",
-       "         [0.0101, 0.0100, 0.0098, 0.0035, 0.6271, 0.2834, 0.1025, 0.0369, 0.0133],\n",
-       "         [0.0106, 0.0111, 0.0114, 0.0045, 0.6525, 0.3054, 0.1211, 0.0479, 0.0189]]),\n",
-       " 'R_sol': tensor([[0.0104, 0.0210, 0.0318, 0.0385, 0.2432, 0.7180, 0.8984, 0.9634, 0.9868],\n",
-       "         [0.0101, 0.0213, 0.0335, 0.0415, 0.2576, 0.7081, 0.8880, 0.9570, 0.9835],\n",
-       "         [0.0097, 0.0204, 0.0320, 0.0398, 0.2536, 0.6968, 0.8794, 0.9521, 0.9810],\n",
-       "         [0.0100, 0.0210, 0.0330, 0.0409, 0.2564, 0.7041, 0.8850, 0.9553, 0.9826],\n",
-       "         [0.0100, 0.0212, 0.0335, 0.0419, 0.2596, 0.7035, 0.8839, 0.9545, 0.9822],\n",
-       "         [0.0095, 0.0194, 0.0297, 0.0364, 0.2421, 0.6921, 0.8778, 0.9515, 0.9808],\n",
-       "         [0.0099, 0.0208, 0.0327, 0.0406, 0.2557, 0.7016, 0.8831, 0.9542, 0.9820],\n",
-       "         [0.0098, 0.0210, 0.0334, 0.0418, 0.2602, 0.6986, 0.8797, 0.9520, 0.9808],\n",
-       "         [0.0103, 0.0205, 0.0307, 0.0369, 0.2376, 0.7154, 0.8973, 0.9630, 0.9866],\n",
-       "         [0.0096, 0.0196, 0.0301, 0.0370, 0.2440, 0.6937, 0.8788, 0.9520, 0.9810]]),\n",
-       " 'S_sol': tensor([[9.7931e-01, 9.6849e-01, 9.5778e-01, 9.5778e-01, 1.3000e-01, 1.2551e-03,\n",
-       "          2.1543e-04, 1.1413e-04, 9.0803e-05],\n",
-       "         [9.7877e-01, 9.6653e-01, 9.5352e-01, 9.5352e-01, 1.0084e-01, 9.2155e-04,\n",
-       "          1.4131e-04, 6.8803e-05, 5.2212e-05],\n",
-       "         [9.7923e-01, 9.6752e-01, 9.5511e-01, 9.5511e-01, 9.4837e-02, 7.8200e-04,\n",
-       "          1.0821e-04, 4.9280e-05, 3.6054e-05],\n",
-       "         [9.7892e-01, 9.6685e-01, 9.5402e-01, 9.5402e-01, 9.8462e-02, 8.6836e-04,\n",
-       "          1.2846e-04, 6.1104e-05, 4.5787e-05],\n",
-       "         [9.7874e-01, 9.6627e-01, 9.5281e-01, 9.5281e-01, 9.4243e-02, 8.3344e-04,\n",
-       "          1.2205e-04, 5.7504e-05, 4.2836e-05],\n",
-       "         [9.8000e-01, 9.6965e-01, 9.5916e-01, 9.5916e-01, 1.0434e-01, 8.0590e-04,\n",
-       "          1.0832e-04, 4.8826e-05, 3.5595e-05],\n",
-       "         [9.7901e-01, 9.6703e-01, 9.5428e-01, 9.5428e-01, 9.6878e-02, 8.3581e-04,\n",
-       "          1.2085e-04, 5.6629e-05, 4.2084e-05],\n",
-       "         [9.7878e-01, 9.6625e-01, 9.5258e-01, 9.5258e-01, 8.9212e-02, 7.5902e-04,\n",
-       "          1.0596e-04, 4.8278e-05, 3.5286e-05],\n",
-       "         [9.7968e-01, 9.6946e-01, 9.5956e-01, 9.5956e-01, 1.3529e-01, 1.2623e-03,\n",
-       "          2.1293e-04, 1.1203e-04, 8.8889e-05],\n",
-       "         [9.7986e-01, 9.6929e-01, 9.5852e-01, 9.5852e-01, 1.0355e-01, 8.1415e-04,\n",
-       "          1.1089e-04, 5.0360e-05, 3.6856e-05]])}"
-      ]
-     },
-     "execution_count": 17,
-=======
        "{'a_gamma': tensor([0.9626, 0.9235, 0.9970, 0.9383, 0.9102, 0.9466, 1.0690, 0.9930, 0.9729,\n",
        "         1.0212]),\n",
        " 'I_sol': tensor([[6.1250e-01, 2.4397e-01, 9.3330e-02, 3.5642e-02, 1.3620e-02, 5.2049e-03,\n",
@@ -456,7 +294,6 @@
       ]
      },
      "execution_count": 41,
->>>>>>> 1ab11a51
      "metadata": {},
      "output_type": "execute_result"
     }
@@ -583,14 +420,9 @@
    "name": "python",
    "nbconvert_exporter": "python",
    "pygments_lexer": "ipython3",
-<<<<<<< HEAD
-   "version": "3.10.9"
-  }
-=======
    "version": "3.10.0"
   },
   "orig_nbformat": 4
->>>>>>> 1ab11a51
  },
  "nbformat": 4,
  "nbformat_minor": 4
