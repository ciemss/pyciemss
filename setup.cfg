[metadata]
name = pyciemss
version = 0.0.1

license = BSD-3-Clause
license_files = LICENSE

[options]
install_requires =
    matplotlib
    seaborn
    dill
    jupyter
    torch >= 1.8.0
    pyro-ppl
    numpy
    scipy
    torchdiffeq
    networkx
    pandas
<<<<<<< HEAD
    mira @ git+https://github.com/indralab/mira.git@56bf4c0d77919142684c8cbfb3521b7bf4470888
=======
    mira @ git+https://github.com/indralab/mira.git@90b950d01068d92ae870ff6cb271199bca3c3832
>>>>>>> d4a453a2
    xarray
    netcdf4
    h5netcdf
    dask
    requests
    sympytorch
    
zip_safe = false
include_package_data = true
python_requires = >=3.9

packages = find:

package_dir =
    = src

[options.package_data]
* = *.json


[options.packages.find]

where =
    src


[options.extras_require]
tests =
    pytest
    pytest-xdist
    flake8
    black
    isort
    mypy
    
[flake8]
max-line-length = 120
exclude = causal_pyro, docs, build, dist, .ipynb_checkpoints, .env
extend-ignore = E203

[isort]
profile = black
skip_glob = .ipynb_checkpoints, .env, causal_pyro
known_first_party = pyciemss, test
known_third_party = torch, pyro

[mypy]
ignore_missing_imports = True
exclude = causal_pyro

[mypy-test.models.*]
ignore_errors = True<|MERGE_RESOLUTION|>--- conflicted
+++ resolved
@@ -18,11 +18,7 @@
     torchdiffeq
     networkx
     pandas
-<<<<<<< HEAD
-    mira @ git+https://github.com/indralab/mira.git@56bf4c0d77919142684c8cbfb3521b7bf4470888
-=======
     mira @ git+https://github.com/indralab/mira.git@90b950d01068d92ae870ff6cb271199bca3c3832
->>>>>>> d4a453a2
     xarray
     netcdf4
     h5netcdf
