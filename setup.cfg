--- conflicted
+++ resolved
@@ -9,14 +9,8 @@
 install_requires =
     jupyter
     torch >= 1.8.0
-<<<<<<< HEAD
-    mira @ git+https://github.com/indralab/mira.git@0.3.0
+    mira @ git+https://github.com/indralab/mira.git@0.4.0
     chirho[dynamical] @ git+https://github.com/BasisResearch/chirho@4fbd03ce9aa25f536dc06c943ceef363cd2c56c4
-=======
-    mira @ git+https://github.com/indralab/mira.git@0.4.0
-    chirho[dynamical] == 0.2.0
-    pyro-ppl == 1.8.6
->>>>>>> 22b00cc0
     sympytorch
     torchdiffeq
     pandas
