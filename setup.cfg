--- conflicted
+++ resolved
@@ -9,11 +9,7 @@
 install_requires =
     matplotlib
     jupyter
-<<<<<<< HEAD
-    torch
-=======
     torch >= 1.8.0
->>>>>>> fd9cfd69
     pyro-ppl
     numpy
     scipy
@@ -47,31 +43,19 @@
     
 [flake8]
 max-line-length = 120
-<<<<<<< HEAD
-exclude = causal_pyro, docs, build, dist, .ipynb_checkpoints
-=======
 exclude = causal_pyro, docs, build, dist, .ipynb_checkpoints, .env
->>>>>>> fd9cfd69
 extend-ignore = E203
 
 [isort]
 profile = black
-<<<<<<< HEAD
-skip_glob = .ipynb_checkpoints, causal_pyro
-=======
 skip_glob = .ipynb_checkpoints, .env, causal_pyro
->>>>>>> fd9cfd69
 known_first_party = pyciemss, test
 known_third_party = torch, pyro
 
 [mypy]
-<<<<<<< HEAD
+
+ignore_missing_imports = True
 exclude = causal_pyro, test/models
-ignore_missing_imports = True
-=======
-ignore_missing_imports = True
-exclude = causal_pyro
 
 [mypy-test.models.*]
-ignore_errors = True
->>>>>>> fd9cfd69
+ignore_errors = True