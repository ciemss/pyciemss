import unittest
import pandas as pd
import xarray as xr
import numpy as np
import json
import torch

from pathlib import Path

from pyciemss.visuals import plots, vega
from pyciemss.utils import get_tspan
from pyciemss.utils.interface_utils import convert_to_output_format


_data_root = Path(__file__).parent.parent / "data"


def tensor_load(path):
    with open(path) as f:
        data = json.load(f)

    data = {k: torch.from_numpy(np.array(v)) for k, v in data.items()}

    return data


def by_key_value(targets, key, value):
    for entry in targets:
        if entry[key] == value:
            return entry


class TestTrajectory(unittest.TestCase):
    def setUp(self):
        self.tspan = get_tspan(1, 50, 500).detach().numpy()
        self.nice_labels = {"Rabbits_sol": "Rabbits", "Wolves_sol": "Wolves"}

        self.dists = convert_to_output_format(
            tensor_load(_data_root / "prior_samples.json"),
            self.tspan,
            time_unit="notional",
        )

        exemplars = self.dists[self.dists["sample_id"] == 0]
        wolves = exemplars.set_index("timepoint_notional")["Wolves_sol"].rename(
            "Wolves Example"
        )
        rabbits = exemplars.set_index("timepoint_notional")["Rabbits_sol"].rename(
            "Rabbits Example"
        )
        self.traces = pd.concat([wolves, rabbits], axis="columns")

        self.observed_trajectory = convert_to_output_format(
            tensor_load(_data_root / "observed_trajectory.json"),
            self.tspan,
            time_unit="years",
        )

        self.observed_points = (
            self.observed_trajectory.rename(columns={"Rabbits_sol": "Rabbits Samples"})
            .drop(
                columns=[
                    "Wolves_sol",
                    "alpha_param",
                    "beta_param",
                    "delta_param",
                    "gamma_param",
                ]
            )
            .iloc[::10]
        )

    def test_base(self):
        schema = plots.trajectories(self.dists)

        df = pd.DataFrame(vega.find_named(schema["data"], "distributions")["values"])
        self.assertSetEqual(
            {"trajectory", "timepoint", "lower", "upper"}, set(df.columns)
        )

    def test_rename(self):
        schema = plots.trajectories(self.dists, relabel=self.nice_labels)

        df = pd.DataFrame(vega.find_named(schema["data"], "distributions")["values"])
        self.assertIn("Rabbits", df["trajectory"].unique())
        self.assertIn("Wolves", df["trajectory"].unique())
        self.assertNotIn("Rabbits_sol", df["trajectory"].unique())
        self.assertNotIn("Wolves_sol", df["trajectory"].unique())

    def test_keep(self):
        schema = plots.trajectories(self.dists, keep=".*_sol")
<<<<<<< HEAD
        df = pd.DataFrame(plots.find_named(schema["data"], "distributions")["values"])
=======
        df = pd.DataFrame(vega.find_named(schema["data"], "distributions")["values"])
>>>>>>> 18250b88
        self.assertEqual(
            ["Rabbits_sol", "Wolves_sol"],
            sorted(df["trajectory"].unique()),
            "Keeping by regex",
        )

        schema = plots.trajectories(self.dists, keep=["Rabbits_sol", "Wolves_sol"])
<<<<<<< HEAD
        df = pd.DataFrame(plots.find_named(schema["data"], "distributions")["values"])
=======
        df = pd.DataFrame(vega.find_named(schema["data"], "distributions")["values"])
>>>>>>> 18250b88
        self.assertEqual(
            ["Rabbits_sol", "Wolves_sol"],
            sorted(df["trajectory"].unique()),
            "Keeping by list",
        )

        schema = plots.trajectories(
            self.dists, relabel=self.nice_labels, keep=["Rabbits_sol", "Wolves_sol"]
        )
        df = pd.DataFrame(vega.find_named(schema["data"], "distributions")["values"])
        self.assertEqual(
            ["Rabbits", "Wolves"],
            sorted(df["trajectory"].unique()),
            "Rename after Keeping",
        )

    def test_keep_drop(self):
        self.assertIn(
            "Rabbits_sol",
            self.dists.columns,
            "Exepected trajectory not found in pre-test",
        )

        should_drop = [p for p in self.dists.columns if "_param" in p]
        self.assertGreater(
            len(should_drop), 0, "Exepected trajectory not found in pre-test"
        )

        schema = plots.trajectories(self.dists, keep=".*_.*", drop=".*_param")
<<<<<<< HEAD
        df = pd.DataFrame(plots.find_named(schema["data"], "distributions")["values"])
=======
        df = pd.DataFrame(vega.find_named(schema["data"], "distributions")["values"])
>>>>>>> 18250b88

        self.assertIn(
            "Rabbits_sol",
            df["trajectory"].unique(),
            "Exepected trajectory not retained from list",
        )

        kept = [t for t in df["trajectory"].unique() if "_param" in t]
        self.assertEqual(0, len(kept), "Kept unexpexted columns in keep & drop case")

    def test_drop(self):
        self.assertIn(
            "Rabbits_sol",
            self.dists.columns,
            "Exepected trajectory not found in pre-test",
        )

        print(self.dists.columns)
        should_drop = [p for p in self.dists.columns if "_param" in p]
        self.assertGreater(
            len(should_drop), 0, "Exepected trajectory not found in pre-test"
        )

        schema = plots.trajectories(self.dists, drop=should_drop)
<<<<<<< HEAD
        df = pd.DataFrame(plots.find_named(schema["data"], "distributions")["values"])
=======
        df = pd.DataFrame(vega.find_named(schema["data"], "distributions")["values"])
>>>>>>> 18250b88

        self.assertIn(
            "Rabbits_sol",
            df["trajectory"].unique(),
            "Exepected trajectory not retained from list",
        )
        self.assertIn(
            "Wolves_sol",
            df["trajectory"].unique(),
            "Exepected trajectory not retained from list",
        )

        for t in should_drop:
            self.assertNotIn(
                t,
                df["trajectory"].unique(),
                "Trajectory still present after drop from list",
            )

        try:
            schema = plots.trajectories(self.dists, drop="THIS IS NOT HERE")
        except Exception:
            self.fail("Error dropping non-existent trajectory")

        schema = plots.trajectories(self.dists, drop="gam.*")
<<<<<<< HEAD
        df = pd.DataFrame(plots.find_named(schema["data"], "distributions")["values"])
=======
        df = pd.DataFrame(vega.find_named(schema["data"], "distributions")["values"])
>>>>>>> 18250b88
        self.assertIn(
            "Rabbits_sol",
            df["trajectory"].unique(),
            "Exepected trajectory not retained from pattern",
        )
        self.assertIn(
            "Wolves_sol",
            df["trajectory"].unique(),
            "Exepected trajectory not retained from pattern",
        )
        self.assertNotIn(
            "gamma_param",
            df["trajectory"].unique(),
            "Trajectory still present after drop from pattern",
        )

    def test_points(self):
        schema = plots.trajectories(
            self.dists,
            keep=".*_sol",
            relabel=self.nice_labels,
            points=self.observed_points,
        )

        points = pd.DataFrame(vega.find_named(schema["data"], "points")["values"])
        print(points.columns)

        self.assertEqual(
            1, len(points["trajectory"].unique()), "Unexpected number of exemplars"
        )
        self.assertEqual(
            len(self.observed_points),
            len(points),
            "Unexpected number of exemplar points",
        )

    def test_traces(self):
        schema = plots.trajectories(
            self.dists,
            keep=".*_sol",
            relabel=self.nice_labels,
            traces=self.traces,
        )

        traces = pd.DataFrame(vega.find_named(schema["data"], "traces")["values"])
        plots.save_schema(schema, "_schema.json")

        self.assertEqual(
            sorted(self.traces.columns.unique()),
            sorted(traces["trajectory"].unique()),
            "Unexpected number of traces",
        )

        for exemplar in traces["trajectory"].unique():
            self.assertEqual(
                len(self.traces),
                len(traces[traces["trajectory"] == exemplar]),
                "Unexpected number of trace data points",
            )


class TestHistograms(unittest.TestCase):
    def setUp(self):
        def read_cube(file):
            ds = xr.open_mfdataset([file])
            real_data = ds.to_dataframe().reset_index()
            real_data.rename(
                columns={
                    "timesteps": "time",
                    "experimental conditions": "conditions",
                    "attributes": "state_names",
                    "__xarray_dataarray_variable__": "state_values",
                },
                inplace=True,
            )
            return real_data

        raw_data = read_cube(_data_root / "ciemss_datacube.nc")
        self.s30 = raw_data.loc[
            (raw_data["time"] == 30) & (raw_data["state_names"] == "S")
        ]
        self.r30 = raw_data.loc[
            (raw_data["time"] == 30) & (raw_data["state_names"] == "R")
        ]
        self.i30 = raw_data.loc[
            (raw_data["time"] == 30) & (raw_data["state_names"] == "I")
        ]

    def test_histogram(self):
        hist, bins = plots.histogram_multi(s30=self.s30, return_bins=True)

        bins = bins.reset_index()

        self.assertTrue(all(bins["bin0"].value_counts() == 1), "Duplicated bins found")
        self.assertTrue(all(bins["bin1"].value_counts() == 1), "Duplicated bins found")

        hist_data = pd.DataFrame(by_key_value(hist["data"], "name", "binned")["values"])
        self.assertTrue(all(bins == hist_data))

        self.assertEqual(0, len(by_key_value(hist["data"], "name", "xref")["values"]))
        self.assertEqual(0, len(by_key_value(hist["data"], "name", "yref")["values"]))

    def test_histogram_empty_refs(self):
        xrefs = []
        yrefs = []
        hist, bins = plots.histogram_multi(
            s30=self.s30, xrefs=xrefs, yrefs=yrefs, return_bins=True
        )

        self.assertEqual(0, len(by_key_value(hist["data"], "name", "xref")["values"]))
        self.assertEqual(0, len(by_key_value(hist["data"], "name", "yref")["values"]))

    def test_histogram_refs(self):
        for num_refs in range(1, 20):
            xrefs = [*range(num_refs)]
            yrefs = [*range(num_refs)]
            hist, bins = plots.histogram_multi(
                s30=self.s30, xrefs=xrefs, yrefs=yrefs, return_bins=True
            )

            self.assertEqual(
                num_refs,
                len(by_key_value(hist["data"], "name", "xref")["values"]),
                "Nonzero xrefs not as expected",
            )
            self.assertEqual(
                num_refs,
                len(by_key_value(hist["data"], "name", "yref")["values"]),
                "Nonzero yrefs not as expected",
            )

            hist, bins = plots.histogram_multi(
                s30=self.s30, xrefs=xrefs, yrefs=[], return_bins=True
            )

            self.assertEqual(
                num_refs,
                len(by_key_value(hist["data"], "name", "xref")["values"]),
                "Nonzero xrefs not as expected when there are zero yrefs",
            )
            self.assertEqual(
                0,
                len(by_key_value(hist["data"], "name", "yref")["values"]),
                "Zero yrefs not as expected when there are nonzero xrefs",
            )

            hist, bins = plots.histogram_multi(
                s30=self.s30, xrefs=[], yrefs=yrefs, return_bins=True
            )

            self.assertEqual(
                0,
                len(by_key_value(hist["data"], "name", "xref")["values"]),
                "Zero xrefs not as expected when there are nonzero yrefs",
            )
            self.assertEqual(
                num_refs,
                len(by_key_value(hist["data"], "name", "yref")["values"]),
                "Nonzero yrefs not as expected when there are zero xrefs",
            )

    def test_histogram_multi(self):
        hist = plots.histogram_multi(s30=self.s30, r30=self.r30, i30=self.i30)
        data = pd.DataFrame(by_key_value(hist["data"], "name", "binned")["values"])
        self.assertEqual({"s30", "i30", "r30"}, set(data["label"].values))

        hist = plots.histogram_multi(s30=self.s30, r30=self.r30)
        data = pd.DataFrame(by_key_value(hist["data"], "name", "binned")["values"])
        self.assertEqual({"s30", "r30"}, set(data["label"].values))<|MERGE_RESOLUTION|>--- conflicted
+++ resolved
@@ -89,11 +89,7 @@
 
     def test_keep(self):
         schema = plots.trajectories(self.dists, keep=".*_sol")
-<<<<<<< HEAD
-        df = pd.DataFrame(plots.find_named(schema["data"], "distributions")["values"])
-=======
-        df = pd.DataFrame(vega.find_named(schema["data"], "distributions")["values"])
->>>>>>> 18250b88
+        df = pd.DataFrame(vega.find_named(schema["data"], "distributions")["values"])
         self.assertEqual(
             ["Rabbits_sol", "Wolves_sol"],
             sorted(df["trajectory"].unique()),
@@ -101,11 +97,7 @@
         )
 
         schema = plots.trajectories(self.dists, keep=["Rabbits_sol", "Wolves_sol"])
-<<<<<<< HEAD
-        df = pd.DataFrame(plots.find_named(schema["data"], "distributions")["values"])
-=======
-        df = pd.DataFrame(vega.find_named(schema["data"], "distributions")["values"])
->>>>>>> 18250b88
+        df = pd.DataFrame(vega.find_named(schema["data"], "distributions")["values"])
         self.assertEqual(
             ["Rabbits_sol", "Wolves_sol"],
             sorted(df["trajectory"].unique()),
@@ -135,11 +127,7 @@
         )
 
         schema = plots.trajectories(self.dists, keep=".*_.*", drop=".*_param")
-<<<<<<< HEAD
-        df = pd.DataFrame(plots.find_named(schema["data"], "distributions")["values"])
-=======
-        df = pd.DataFrame(vega.find_named(schema["data"], "distributions")["values"])
->>>>>>> 18250b88
+        df = pd.DataFrame(vega.find_named(schema["data"], "distributions")["values"])
 
         self.assertIn(
             "Rabbits_sol",
@@ -164,11 +152,7 @@
         )
 
         schema = plots.trajectories(self.dists, drop=should_drop)
-<<<<<<< HEAD
-        df = pd.DataFrame(plots.find_named(schema["data"], "distributions")["values"])
-=======
-        df = pd.DataFrame(vega.find_named(schema["data"], "distributions")["values"])
->>>>>>> 18250b88
+        df = pd.DataFrame(vega.find_named(schema["data"], "distributions")["values"])
 
         self.assertIn(
             "Rabbits_sol",
@@ -194,11 +178,7 @@
             self.fail("Error dropping non-existent trajectory")
 
         schema = plots.trajectories(self.dists, drop="gam.*")
-<<<<<<< HEAD
-        df = pd.DataFrame(plots.find_named(schema["data"], "distributions")["values"])
-=======
-        df = pd.DataFrame(vega.find_named(schema["data"], "distributions")["values"])
->>>>>>> 18250b88
+        df = pd.DataFrame(vega.find_named(schema["data"], "distributions")["values"])
         self.assertIn(
             "Rabbits_sol",
             df["trajectory"].unique(),
