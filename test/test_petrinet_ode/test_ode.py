import unittest

import os
import torch
from copy import deepcopy

from pyciemss.PetriNetODE.base import PetriNetODESystem, MiraPetriNetODESystem, ScaledBetaNoisePetriNetODESystem
from pyciemss.PetriNetODE.events import ObservationEvent, LoggingEvent, StartEvent, StaticParameterInterventionEvent

from pyro.infer.autoguide import AutoNormal
from pyro.infer import SVI, Trace_ELBO, Predictive
from pyro.optim import Adam
import pyro

class TestODE(unittest.TestCase):
    '''Tests for the ODE module.'''

    # Setup for the tests
    def setUp(self):
<<<<<<< HEAD
        """

        
        """
        STARTERKIT_PATH = "test/models/starter_kit_examples/"
        filename = "CHIME-SIR/model_petri.json"
        filename = os.path.join(STARTERKIT_PATH, filename)
=======
        MIRA_PATH = "test/models/evaluation_examples/scenario_1/"
        filename = "scenario1_sir_mira.json"
        filename = os.path.join(MIRA_PATH, filename)
>>>>>>> 9549791f
        self.model = ScaledBetaNoisePetriNetODESystem.from_mira(filename)

    # Clean up after tests
    def tearDown(self):
        self.model = None

    def test_ODE_base_class(self):
        '''Test the ODE base class.'''
        # Assert that the constructor requires var_order
        with self.assertRaises(NotImplementedError):
            model = PetriNetODESystem()

        # TODO: add more tests here as handwritten implementations of ODEs are added

    def test_from_mira(self):
        '''Test the from_mira method.'''
        MIRA_PATH = "test/models/evaluation_examples/scenario_1/"
        filename = "scenario1_sir_mira.json"
        filename = os.path.join(MIRA_PATH, filename)
        model = MiraPetriNetODESystem.from_mira(filename)
        self.assertIsNotNone(model)

    def test_from_mira_with_noise(self):
        self.assertIsNotNone(self.model)

    def test_load_remove_start_event(self):
        '''Test the load_event method for StartEvent and the remove_start_event methods.'''
        event = StartEvent(0.0, {"susceptible_population": 0.9, "infected_population": 0.1, "immune_population": 0.0})

        self.model.load_event(event)
        
        self.assertEqual(len(self.model._static_events), 1)

        self.assertEqual(self.model._static_events[0].time, torch.tensor(0.0))
        self.assertEqual(self.model._static_events[0].initial_state["susceptible_population"], torch.tensor(0.9))
        self.assertEqual(self.model._static_events[0].initial_state["infected_population"], torch.tensor(0.1))
        self.assertEqual(self.model._static_events[0].initial_state["immune_population"], torch.tensor(0.0))
        
        self.model.remove_start_event()
        
        self.assertEqual(len(self.model._static_events), 0)

    def test_load_remove_logging_event(self):
        '''Test the load_events method for LoggingEvent and the remove_logging_events methods.'''
        self.model.load_events([LoggingEvent(1.0), LoggingEvent(2.0)])

        self.assertEqual(len(self.model._static_events), 2)
        self.assertEqual(self.model._static_events[0].time, 1.0)
        self.assertEqual(self.model._static_events[1].time, 2.0)

        self.model.remove_logging_events()

        self.assertEqual(len(self.model._static_events), 0)

    def test_load_remove_observation_events(self):
        '''Test the load_observation_events and the remove_observation_events methods.'''
        observation1 = ObservationEvent(0.01, {"susceptible_population": 0.9, "infected_population": 0.1})
        observation2 = ObservationEvent(1.0, {"susceptible_population": 0.8})

        self.model.load_events([observation1, observation2])
        
        self.assertEqual(len(self.model._static_events), 2)

        self.assertEqual(self.model._static_events[0].time, torch.tensor(0.01))
        self.assertEqual(self.model._static_events[1].time, torch.tensor(1.0))
        self.assertEqual(self.model._static_events[0].observation["susceptible_population"], torch.tensor(0.9))
        self.assertEqual(self.model._static_events[0].observation["infected_population"], torch.tensor(0.1))
        self.assertEqual(self.model._static_events[1].observation["susceptible_population"], torch.tensor(0.8))

        self.assertEqual(set(self.model._observation_var_names), {"susceptible_population", "infected_population"})

        self.model.remove_observation_events()

        self.assertEqual(len(self.model._static_events), 0)

        self.assertEqual(self.model._observation_var_names, [])

    def test_load_remove_static_parameter_intervention_events(self):
        '''Test the load_events method for StaticParameterIntervention and the remove_static_parameter_interventions methods.'''
        # Load some static parameter intervention events
        intervention1 = StaticParameterInterventionEvent(2.99, "beta", 0.0)
        intervention2 = StaticParameterInterventionEvent(4.11, "beta", 10.0)
        self.model.load_events([intervention1, intervention2])

        self.assertEqual(len(self.model._static_events), 2)

        self.assertEqual(self.model._static_events[0].time, torch.tensor(2.99))
        self.assertEqual(self.model._static_events[1].time, torch.tensor(4.11))
        self.assertEqual(self.model._static_events[0].parameter, "beta")
        self.assertEqual(self.model._static_events[1].parameter, "beta")
        self.assertEqual(self.model._static_events[0].value, torch.tensor(0.0))
        self.assertEqual(self.model._static_events[1].value, torch.tensor(10.0))

        self.model.remove_static_parameter_intervention_events()
        
        self.assertEqual(len(self.model._static_events), 0)

    def test_observation_indices_and_values(self):
        '''Test the _setup_observation_indices_and_values method.'''

        observation1 = ObservationEvent(0.01, {"susceptible_population": 0.9, "infected_population": 0.1})
        observation2 = ObservationEvent(1.0, {"susceptible_population": 0.8})

        self.model.load_events([observation1, observation2])

        self.assertListEqual(self.model._observation_var_names, ["susceptible_population", "infected_population"])

        self.model._setup_observation_indices_and_values()

        self.assertEqual(self.model._observation_indices["susceptible_population"], [0, 1])
        self.assertEqual(self.model._observation_indices["infected_population"], [0])

        self.assertTrue(torch.equal(self.model._observation_values["susceptible_population"], torch.tensor([0.9, 0.8]))) 
        self.assertTrue(torch.equal(self.model._observation_values["infected_population"], torch.tensor([0.1])))

    def test_integration(self):

        model = self.model

        # Load the start event
        start_event = StartEvent(0.0, {"susceptible_population": 0.9, "infected_population": 0.1, "immune_population": 0.0})
        model.load_event(start_event)

        # Load the logging events
        tspan = range(1, 10)
        logging_events = [LoggingEvent(t) for t in tspan]
        model.load_events(logging_events)

        # Run the model without observations
        solution = model()

        self.assertEqual(len(solution["infected_population"]), len(solution["immune_population"]))
        self.assertEqual(len(solution["infected_population"]), len(solution["susceptible_population"]))
        self.assertEqual(len(solution["infected_population"]), len(tspan))

        # Susceptible individuals should decrease over time
        self.assertTrue(torch.all(solution["susceptible_population"][:-1] > solution["susceptible_population"][1:]))

        # Recovered individuals should increase over time
        self.assertTrue(torch.all(solution["immune_population"][:-1] < solution["immune_population"][1:]))

        # Remove the logs
        model.remove_logging_events()

        # Load the observation events
        observation1 = ObservationEvent(0.01, {"susceptible_population": 0.9, "infected_population": 0.1})
        observation2 = ObservationEvent(1.0, {"susceptible_population": 0.8})

        self.model.load_events([observation1, observation2])

        solution = model()

        # No logging events, so we don't return anything.
        self.assertEqual(len(solution["infected_population"]), len(solution["immune_population"]))
        self.assertEqual(len(solution["infected_population"]), len(solution["susceptible_population"]))
        self.assertEqual(len(solution["infected_population"]), 0)

        # Run inference
        guide = AutoNormal(model)

        optim = Adam({'lr': 0.03})
        loss_f = Trace_ELBO(num_particles=1)

        svi = SVI(model, guide, optim, loss=loss_f)

        pyro.clear_param_store()

        # Step once to setup parameters
        svi.step()
        old_params = deepcopy(list(guide.parameters()))

        # Check that the parameters have been set
        self.assertEqual(len(old_params), 4)

        # Step again to update parameters
        svi.step()

        # Check that the parameters have been updated
        for (i, p) in enumerate(guide.parameters()):
            self.assertNotEqual(p, old_params[i])
        
        # Remove the observation events and add logging events.
        model.remove_observation_events()
        model.load_events(logging_events)

        # Add a few static parameter interventions
        intervention1 = StaticParameterInterventionEvent(2.99, "beta", 0.0)
        intervention2 = StaticParameterInterventionEvent(4.11, "beta", 10.0)
        model.load_events([intervention1, intervention2])

        # Sample from the posterior predictive distribution  
        predictions = Predictive(model, guide=guide, num_samples=2)()

        self.assertEqual(predictions['infected_population_sol'].shape, predictions['immune_population_sol'].shape)
        self.assertEqual(predictions['infected_population_sol'].shape, predictions['susceptible_population_sol'].shape)
        self.assertEqual(predictions['infected_population_sol'].shape, torch.Size([2, 9]))

        # Susceptible individuals shouldn't change between t=3 and t=4 because of the first intervention
        self.assertTrue(torch.all(predictions['susceptible_population_sol'][:, 2] == predictions['susceptible_population_sol'][:, 3]))

        # Recovered individuals should increase between t=3 and t=4
        self.assertTrue(torch.all(predictions['immune_population_sol'][:, 2] < predictions['immune_population_sol'][:, 3]))

        # Susceptible individuals should decrease between t=4 and t=5 because of the second intervention
        self.assertTrue(torch.all(predictions['susceptible_population_sol'][:, 3] > predictions['susceptible_population_sol'][:, 4]))<|MERGE_RESOLUTION|>--- conflicted
+++ resolved
@@ -17,19 +17,9 @@
 
     # Setup for the tests
     def setUp(self):
-<<<<<<< HEAD
-        """
-
-        
-        """
-        STARTERKIT_PATH = "test/models/starter_kit_examples/"
-        filename = "CHIME-SIR/model_petri.json"
-        filename = os.path.join(STARTERKIT_PATH, filename)
-=======
         MIRA_PATH = "test/models/evaluation_examples/scenario_1/"
         filename = "scenario1_sir_mira.json"
         filename = os.path.join(MIRA_PATH, filename)
->>>>>>> 9549791f
         self.model = ScaledBetaNoisePetriNetODESystem.from_mira(filename)
 
     # Clean up after tests
