--- conflicted
+++ resolved
@@ -23,7 +23,7 @@
     load_and_sample_petri_model,
     load_and_calibrate_and_sample_petri_model,
     load_and_optimize_and_sample_petri_model,
-    load_and_calibrate_and_optimize_and_sample_petri_model
+    load_and_calibrate_and_optimize_and_sample_petri_model,
 )
 
 
@@ -64,7 +64,7 @@
             timepoints=timepoints,
             interventions=self.interventions,
         )
-        
+
         OBJFUN = lambda x: np.abs(x)
         INTERVENTION = [(0.1, "beta")]
         QOI = ("scenario2dec_nday_average", "I_sol", 2)
@@ -75,54 +75,81 @@
             timepoints=timepoints,
             interventions=INTERVENTION,
             qoi=QOI,
-            risk_bound=10.,
+            risk_bound=10.0,
             objfun=OBJFUN,
             initial_guess=0.02,
-            bounds=[[0.],[3.]],
+            bounds=[[0.0], [3.0]],
             verbose=True,
-            n_samples_ouu = int(1),
-            maxiter = 0,
-            maxfeval = 2
-        )
-
-        self.ouu_cal_samples, _ = load_and_calibrate_and_optimize_and_sample_petri_model(
+            n_samples_ouu=int(1),
+            maxiter=0,
+            maxfeval=2,
+        )
+
+        (
+            self.ouu_cal_samples,
+            _,
+        ) = load_and_calibrate_and_optimize_and_sample_petri_model(
             ASKENET_PATH,
             data_path,
             self.num_samples,
             timepoints=timepoints,
             interventions=INTERVENTION,
             qoi=QOI,
-            risk_bound=10.,
+            risk_bound=10.0,
             objfun=OBJFUN,
             initial_guess=0.02,
-            bounds=[[0.],[3.]],
+            bounds=[[0.0], [3.0]],
             verbose=True,
-            n_samples_ouu = int(1),
-            maxiter = 0,
-            maxfeval = 2
+            n_samples_ouu=int(1),
+            maxiter=0,
+            maxfeval=2,
         )
 
     def test_samples_type(self):
         """Test that `samples` is a Pandas DataFrame"""
-        for s in [self.samples, self.calibrated_samples, self.intervened_samples, self.ouu_samples, self.ouu_cal_samples]:
+        for s in [
+            self.samples,
+            self.calibrated_samples,
+            self.intervened_samples,
+            self.ouu_samples,
+            self.ouu_cal_samples,
+        ]:
             self.assertIsInstance(s, pd.DataFrame)
 
     def test_samples_shape(self):
         """Test that `samples` has the correct number of rows and columns"""
-        for s in [self.samples, self.calibrated_samples, self.intervened_samples, self.ouu_samples, self.ouu_cal_samples]:
+        for s in [
+            self.samples,
+            self.calibrated_samples,
+            self.intervened_samples,
+            self.ouu_samples,
+            self.ouu_cal_samples,
+        ]:
             self.assertEqual(s.shape[0], self.num_timepoints * self.num_samples)
             self.assertGreaterEqual(s.shape[1], 2)
 
     def test_samples_column_names(self):
         """Test that `samples` has required column names"""
-        for s in [self.samples, self.calibrated_samples, self.intervened_samples, self.ouu_samples, self.ouu_cal_samples]:
+        for s in [
+            self.samples,
+            self.calibrated_samples,
+            self.intervened_samples,
+            self.ouu_samples,
+            self.ouu_cal_samples,
+        ]:
             self.assertEqual(list(s.columns)[:2], ["timepoint_id", "sample_id"])
             for col_name in s.columns[2:]:
                 self.assertIn(col_name.split("_")[-1], ("param", "sol", "(unknown)"))
 
     def test_samples_dtype(self):
         """Test that `samples` has the required data types"""
-        for s in [self.samples, self.calibrated_samples, self.intervened_samples, self.ouu_samples, self.ouu_cal_samples]:
+        for s in [
+            self.samples,
+            self.calibrated_samples,
+            self.intervened_samples,
+            self.ouu_samples,
+            self.ouu_cal_samples,
+        ]:
             self.assertEqual(s["timepoint_id"].dtype, np.int64)
             self.assertEqual(s["sample_id"].dtype, np.int64)
             for col_name in s.columns[2:]:
@@ -317,16 +344,9 @@
             interventions=interventions,
             start_state=initial_state,
         )
-<<<<<<< HEAD
-
         assert_frame_equal(
             expected_intervened_samples,
             actual_intervened_samples,
-=======
-        assert_frame_equal(
-            expected_intervened_samples,
-            actual_intervened_samples.drop(columns="timepoint_(unknown)"),
->>>>>>> 3327edec
             check_exact=False,
             atol=1e-5,
         )
@@ -355,8 +375,6 @@
             start_state=initial_state,
             num_iterations=2,
         )
-<<<<<<< HEAD
-
         assert_frame_equal(
             expected_intervened_samples,
             actual_intervened_samples,
@@ -370,21 +388,6 @@
         )
         self.assertIsInstance(scenario1a_output, pd.DataFrame, "Dataframe not returned")
 
-=======
-        assert_frame_equal(
-            expected_intervened_samples,
-            actual_intervened_samples.drop(columns="timepoint_(unknown)"),
-            check_exact=False,
-            atol=1e-5,
-        )
-
-        SCENARIO_1a_H2 = "test/models/AMR_examples/scenario1_a.json"
-        scenario1a_output = load_and_sample_petri_model(
-            SCENARIO_1a_H2, num_samples, timepoints
-        )
-        self.assertIsInstance(scenario1a_output, pd.DataFrame, "Dataframe not returned")
-
->>>>>>> 3327edec
         SIDARTHE = "test/models/AMR_examples/BIOMD0000000955_askenet.json"
         sidarthe_output = load_and_sample_petri_model(SIDARTHE, num_samples, timepoints)
         self.assertIsInstance(sidarthe_output, pd.DataFrame, "Dataframe not returned")
