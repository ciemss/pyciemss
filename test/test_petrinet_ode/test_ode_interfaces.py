--- conflicted
+++ resolved
@@ -13,10 +13,6 @@
     sample,
     calibrate,
 )
-<<<<<<< HEAD
-# from pyciemss.risk.qoi import scenario2dec_nday_average
-=======
->>>>>>> 533965db
 
 import unittest
 import os
