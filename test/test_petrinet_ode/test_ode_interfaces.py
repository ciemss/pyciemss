--- conflicted
+++ resolved
@@ -174,25 +174,7 @@
         self.interventions = [(1.1, "beta", 1.0), (2.1, "gamma", 0.1)]
         self.num_samples = 2
         self.timepoints = [0.0, 1.0, 2.0, 3.0, 4.0]
-<<<<<<< HEAD
-        biomodels = """BIOMD0000000249	BIOMD0000000716	BIOMD0000000949	BIOMD0000000956	BIOMD0000000960	BIOMD0000000964	BIOMD0000000971	BIOMD0000000976	BIOMD0000000979	BIOMD0000000982	BIOMD0000000988	MODEL1008060000	MODEL1805230001	MODEL2111170001 BIOMD0000000294	BIOMD0000000717	BIOMD0000000950	BIOMD0000000957	BIOMD0000000962	BIOMD0000000969	BIOMD0000000972	BIOMD0000000977	BIOMD0000000980	BIOMD0000000983	BIOMD0000000991	MODEL1008060002	MODEL1808280006
-BIOMD0000000715	BIOMD0000000726	BIOMD0000000955	BIOMD0000000958	BIOMD0000000963	BIOMD0000000970	BIOMD0000000974	BIOMD0000000978	BIOMD0000000981	BIOMD0000000984	BIOMD0000001045	MODEL1805220001	MODEL1808280011""".split()
-        self.biomodels_tests = {biomodel_id: dict(source=AMR_URL_TEMPLATE.format(biomodel_id=biomodel_id))
-                                for biomodel_id in biomodels}
-
-    def test_load_biomodels(self):
-        """Test how if all biomodels can be loaded in the AMR format."""
-        for biomodel_id, biomodel in self.biomodels_tests.items():
-            try:
-                model = load_petri_model(biomodel["source"], compile_rate_law_p=True)
-            except Exception as e:
-                print(biomodel, e)
-            self.assertIsNotNone(model)
-            self.assertIsInstance(model, ScaledBetaNoisePetriNetODESystem)
-                    
-=======
-
->>>>>>> af7569e8
+
     def test_load_petri_from_file(self):
         """Test the load_petri function when called on a string."""
         model = load_petri_model(self.filename, add_uncertainty=True)
@@ -371,7 +353,7 @@
 
     def test_load_and_calibrate_and_sample_petri_model(self):
         """Test the load_and_sample_petri_model function with and without interventions."""
-        ASKENET_PATH = "https://raw.githubusercontent.com/DARPA-ASKEM/Model-Representations/main/petrinet/examples/sir_typed.json"
+        ASKENET_PATH = "test/models/AMR_examples/sir_typed.json"
         interventions = [(1e-6, "beta", 1.0), (2e-6, "gamma", 0.1)]
         timepoints = [1.0, 1.1, 1.2, 1.3]
         num_samples = 3
