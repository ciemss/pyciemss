import unittest
import os

import torch
import pandas as pd
import numpy as np

from pyciemss.Ensemble.base import EnsembleSystem

from pyciemss.PetriNetODE.interfaces import load_petri_model
from pyciemss.Ensemble.interfaces import (
    load_and_sample_petri_ensemble,
    load_and_calibrate_and_sample_ensemble_model,
    setup_model,
    sample,
    calibrate,
)


class Test_Samples_Format(unittest.TestCase):
    """Tests for the output of PetriNetODE.interfaces.load_*_sample_petri_net_model."""

    # Setup for the tests
    def setUp(self):
        DEMO_PATH = "notebook/integration_demo/"
        ASKENET_PATH_1 = "test/models/AMR_examples/ensemble/SEIARHDS_AMR.json"
        ASKENET_PATH_2 = "test/models/AMR_examples/ensemble/SIRHD_AMR.json"

        ASKENET_PATHS = [ASKENET_PATH_1, ASKENET_PATH_2]

        weights = [0.5, 0.5]
        self.num_samples = 2
        timepoints = [0.0, 1.0, 2.0, 3.0, 4.0]
        self.num_timepoints = len(timepoints)
        solution_mappings = [
            {
                "Infected": "Cases",
                "Hospitalizations": "hospitalized_population",
            },  # model 1 mappings
            {
                "Infected": "Infections",
                "Hospitalizations": "hospitalized_population",
            },  # model 2 mappings
        ]

        result_ensemble = load_and_sample_petri_ensemble(
            ASKENET_PATHS, weights, solution_mappings, self.num_samples, timepoints
        )

        data_path = os.path.join(DEMO_PATH, "results_petri_ensemble/ensemble_data.csv")

        result_cal_ensemble = load_and_calibrate_and_sample_ensemble_model(
            ASKENET_PATHS,
            data_path,
            weights,
            solution_mappings,
            self.num_samples,
            timepoints,
            total_population=1000,
            num_iterations=5,
<<<<<<< HEAD
            visual_options={"title": "Calibrated Ensemble", "subset": ".*_sol"},
=======
            visual_options={"title": "Calibrated Ensemble", "keep": ".*_sol"},
>>>>>>> dacc415e
        )
        self.samples = result_ensemble["data"]
        self.q_ensemble = result_ensemble["quantiles"]
        self.calibrated_samples = result_cal_ensemble["data"]
        self.calibrated_q_ensemble = result_cal_ensemble["quantiles"]

    def test_samples_type(self):
        """Test that `samples` is a Pandas DataFrame"""
        for s in [
            self.samples,
            self.q_ensemble,
            self.calibrated_samples,
            self.calibrated_q_ensemble,
        ]:
            self.assertIsInstance(s, pd.DataFrame)

    def test_samples_shape(self):
        """Test that `samples` has the correct number of rows and columns"""
        for s in [self.samples, self.calibrated_samples]:
            self.assertEqual(s.shape[0], self.num_timepoints * self.num_samples)
            self.assertGreaterEqual(s.shape[1], 2)

    def test_samples_column_names(self):
        """Test that `samples` has required column names"""
        for s in [self.samples, self.calibrated_samples]:
            self.assertEqual(list(s.columns)[:2], ["timepoint_id", "sample_id"])
            for col_name in s.columns[2:]:
                self.assertIn(
                    col_name.split("_")[-1], ("param", "sol", "weight", "(unknown)")
                )

    def test_samples_dtype(self):
        """Test that `samples` has the required data types"""
        for s in [self.samples, self.calibrated_samples]:
            self.assertEqual(s["timepoint_id"].dtype, np.int64)
            self.assertEqual(s["sample_id"].dtype, np.int64)
            for col_name in s.columns[2:]:
                self.assertEqual(s[col_name].dtype, np.float64)


class TestEnsembleInterfaces(unittest.TestCase):
    """Tests for the Ensemble interfaces."""

    # Setup for the tests
    def setUp(self):
        MIRA_PATH = "test/models/april_ensemble_demo/"

        filename1 = "BIOMD0000000955_template_model.json"
        self.filename1 = os.path.join(MIRA_PATH, filename1)
        self.model1 = load_petri_model(self.filename1, add_uncertainty=True)
        self.start_state1 = {
            k[0]: v.data["initial_value"] for k, v in self.model1.G.variables.items()
        }

        filename2 = "BIOMD0000000960_template_model.json"
        self.filename2 = os.path.join(MIRA_PATH, filename2)
        self.model2 = load_petri_model(self.filename2, add_uncertainty=True)
        self.start_state2 = {
            k[0]: v.data["initial_value"] for k, v in self.model2.G.variables.items()
        }

        self.initial_time = 0.0

        solution_ratio = self.start_state2["Infectious"] / self.start_state1["Infected"]
        self.solution_mapping1 = lambda x: {"Infected": x["Infected"]}
        self.solution_mapping2 = lambda x: {
            "Infected": x["Infectious"] / solution_ratio
        }

        self.models = [self.model1, self.model2]
        self.weights = [0.5, 0.5]
        self.solution_mappings = [self.solution_mapping1, self.solution_mapping2]
        self.total_population = 1.0
        self.dirichlet_concentration = 1.0
        self.noise_scale = 1.0

        self.ensemble_collection = [
            setup_model(
                self.models,
                self.weights,
                self.solution_mappings,
                self.initial_time,
                [self.start_state1, self.start_state2],
                total_population=self.total_population,
                noise_model=noise_model,
                noise_scale=self.noise_scale,
                dirichlet_concentration=self.dirichlet_concentration,
            )
            for noise_model in ["scaled_beta", "scaled_normal"]
        ]

    def test_solution_mapping(self):
        """Test the solution_mapping function."""

        # Test that the solution_mapping results in the same variables.
        self.assertEqual(
            set(self.solution_mapping1(self.start_state1).keys()),
            set(self.solution_mapping2(self.start_state2).keys()),
        )

        # Assert that the solution_mapping results in the same values.
        self.assertAlmostEqual(
            self.solution_mapping1(self.start_state1)["Infected"],
            self.solution_mapping2(self.start_state2)["Infected"],
        )

    def test_setup_model(self):
        """Test the setup_model function."""
        for ensemble in self.ensemble_collection:
            # Test that the model is an EnsembleSystem
            self.assertIsInstance(ensemble, EnsembleSystem)

            # Test that the model has the correct number of models
            self.assertEqual(len(ensemble.models), len(self.models))

            # Test that the model has the correct number of weights
            self.assertEqual(len(ensemble.dirichlet_alpha), len(self.weights))

            # Test that the model had the correct weight values
            self.assertTrue(
                torch.all(
                    ensemble.dirichlet_alpha
                    == torch.as_tensor(self.weights) * self.dirichlet_concentration
                )
            )
            self.assertTrue(
                torch.all(ensemble.dirichlet_alpha == torch.tensor([0.5, 0.5]))
            )

            # Test that the model has the correct number of solution_mappings
            self.assertEqual(
                len(ensemble.solution_mappings), len(self.solution_mappings)
            )

            # Test that models, weights, and solution_mappings have the same length
            self.assertEqual(len(ensemble.models), len(ensemble.dirichlet_alpha))
            self.assertEqual(len(ensemble.models), len(ensemble.solution_mappings))

    def test_calibrate(self):
        """Test the calibrate function."""
        for ensemble in self.ensemble_collection:
            data = [(1.1, {"Infected": 0.003}), (1.2, {"Infected": 0.005})]
            parameters = calibrate(ensemble, data, num_iterations=2)

            self.assertIsNotNone(parameters)

    def test_sample(self):
        """Test the sample function."""
        for ensemble in self.ensemble_collection:
            timepoints = [1.0, 5.0, 10.0]
            num_samples = 10
            # Test that sample works without inferred parameters
            simulation = sample(ensemble, timepoints, num_samples)

            self.assertEqual(simulation["Infected_sol"].shape[0], num_samples)
            self.assertEqual(simulation["Infected_sol"].shape[1], len(timepoints))

            data = [
                (0.2, {"Infected": 0.1}),
                (0.4, {"Infected": 0.2}),
                (0.6, {"Infected": 0.3}),
            ]
            parameters = calibrate(ensemble, data, num_iterations=2)
            # Test that sample works with inferred parameters
            simulation = sample(ensemble, timepoints, num_samples, parameters)

            self.assertEqual(simulation["Infected_sol"].shape[0], num_samples)
            self.assertEqual(simulation["Infected_sol"].shape[1], len(timepoints))

            # Test that samples are different when num_samples > 1
            self.assertTrue(
                torch.all(
                    simulation["Infected_sol"][0, :] != simulation["Infected_sol"][1, :]
                )
            )<|MERGE_RESOLUTION|>--- conflicted
+++ resolved
@@ -58,11 +58,7 @@
             timepoints,
             total_population=1000,
             num_iterations=5,
-<<<<<<< HEAD
-            visual_options={"title": "Calibrated Ensemble", "subset": ".*_sol"},
-=======
             visual_options={"title": "Calibrated Ensemble", "keep": ".*_sol"},
->>>>>>> dacc415e
         )
         self.samples = result_ensemble["data"]
         self.q_ensemble = result_ensemble["quantiles"]
