--- conflicted
+++ resolved
@@ -78,7 +78,6 @@
 
         self.ASKENET_model = setup_model(self.sir_askenet, start_time=0, start_state=initial_state)
 
-<<<<<<< HEAD
     def setup_amr_vs_hand(self):
         """Convert between AMR and MIRA models."""
         N = 100000
@@ -90,26 +89,6 @@
         #initial_state = {param: amr_model.G.template_model.initials[param].value for param in amr_model.G.template_model.initials.keys()}
         self.seiarhd_amr_model = setup_model(seiarhd_amr_model, start_time=0, start_state=initial_state)
         
-=======
-    def setup_SIDARTHE(self):
-        """Set up the MIRA and ASKENET SIDARTHE models."""
-
-        url = 'https://raw.githubusercontent.com/indralab/mira/main/notebooks/ensemble/BIOMD0000000955_template_model.json'
-        res = requests.get(url)
-        model_json = res.json()
-        sidarthe_template = mira.metamodel.TemplateModel.from_json(model_json)
-        sidarthe_model = mira.modeling.Model(sidarthe_template)
-        askenet_sidarthe = AskeNetPetriNetModel(sidarthe_model)
-        
-        initial_state = {param: sidarthe_model.template_model.initials[param].value for param in sidarthe_model.template_model.initials.keys()}
-        sidarthe_beta_mira = load_petri_model(sidarthe_model)
-        sidarthe_beta_askenet = load_petri_model(askenet_sidarthe.to_json())
-        self.sidarthe_beta_mira = setup_model(sidarthe_beta_askenet, start_time=0, start_state=initial_state)
-        self.sidarthe_beta_askenet = setup_model(sidarthe_beta_askenet, start_time=0, start_state=initial_state)
-
-
-
->>>>>>> bd129f43
     def test_derivs(self):
         """Sample from the MIRA object and set the parameters of the manual object to be the same."""
         nsamples = 5
@@ -160,19 +139,11 @@
         """Test the ASKENET model representation against a manual model."""
         nsamples = 5
         timepoints = [1.0, 2.0, 3.0]
-<<<<<<< HEAD
         hand_trajectories = sample(self.seiarhd_hand_model, timepoints, nsamples)
         for i in range(nsamples):
             seiarhd_amr_model = reparameterize(self.seiarhd_amr_model, {
                 param : hand_trajectories[param][i]
                 for param in hand_trajectories.keys()                 
-=======
-        prior_samples = sample(self.sidarthe_beta_mira, timepoints, nsamples)
-        for i in range(nsamples):
-            sidarthe_askenet = reparameterize(self.sidarthe_beta_askenet, {
-                param : prior_samples[param][i]
-                for param in prior_samples.keys()                 
->>>>>>> bd129f43
                 if '_sol' not in param
                 }
             )
