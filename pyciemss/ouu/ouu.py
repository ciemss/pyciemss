import contextlib
import warnings
from copy import deepcopy
from typing import Any, Callable, Dict, List, Tuple

import numpy as np
import pyro
import torch
from chirho.dynamical.handlers.solver import TorchDiffEq
from chirho.interventional.ops import Intervention

from scipy.optimize import basinhopping

from pyciemss.integration_utils.intervention_builder import (
    combine_static_parameter_interventions,
)
from pyciemss.interruptions import (
    ParameterInterventionTracer,
    StaticParameterIntervention,
)
from pyciemss.ouu.risk_measures import alpha_superquantile


class RandomDisplacementBounds:
    """
    Callable to take random displacement step within bounds
    """

    def __init__(self, xmin, xmax, stepsize=None):
        self.xmin = xmin
        self.xmax = xmax
        if stepsize:
            self.stepsize = stepsize
        else:
            # stepsize is set to 30% of longest euclidean distance
            self.stepsize = 0.3 * np.linalg.norm(xmax - xmin)

    def __call__(self, x):
        if np.any(x - self.xmax >= 0.0):
            xnew = np.clip(
                x + np.random.uniform(-self.stepsize, 0, np.shape(x)),
                self.xmin,
                self.xmax,
            )
        elif np.any(x - self.xmin <= 0.0):
            xnew = np.clip(
                x + np.random.uniform(0, self.stepsize, np.shape(x)),
                self.xmin,
                self.xmax,
            )
        else:
            xnew = np.clip(
                x + np.random.uniform(-self.stepsize, self.stepsize, np.shape(x)),
                self.xmin,
                self.xmax,
            )
        return xnew


class computeRisk:
    """
    Implements necessary forward uncertainty propagation, quantity of interest and risk measure computation.
    """

    def __init__(
        self,
        model: Callable,
        interventions: Callable[[torch.Tensor], Dict[float, Dict[str, Intervention]]],
        qoi: List[Callable[[Any], np.ndarray]],
        end_time: float,
        logging_step_size: float,
        *,
        start_time: float = 0.0,
        risk_measure: List[Callable] = [lambda z: alpha_superquantile(z, alpha=0.95)],
        num_samples: int = 1000,
        guide=None,
        fixed_static_parameter_interventions: Dict[float, Dict[str, Intervention]] = {},
        solver_method: str = "dopri5",
        solver_options: Dict[str, Any] = {},
        u_bounds: np.ndarray = np.atleast_2d([[0], [1]]),
        risk_bound: List[float] = [0.0],
    ):
        self.model = model
        self.interventions = interventions
        self.qoi = qoi
        self.risk_measure = risk_measure
        self.num_samples = num_samples
        # self.tspan = tspan
        self.start_time = start_time
        self.end_time = end_time
        self.guide = guide
        self.fixed_static_parameter_interventions = fixed_static_parameter_interventions
        self.solver_method = solver_method
        self.solver_options = solver_options
        self.logging_times = torch.arange(
            start_time + logging_step_size, end_time, logging_step_size
        )
        self.u_bounds = u_bounds
        self.risk_bound = risk_bound  # used for defining penalty
        warnings.simplefilter("always", UserWarning)

    def __call__(self, x):
        if np.any(x - self.u_bounds[0, :] < 0.0) or np.any(
            self.u_bounds[1, :] - x < 0.0
        ):
            warnings.warn(
                "Selected interventions are out of bounds. Will use a penalty instead of estimating risk."
            )
            risk_estimate = max(
                np.max(2 * np.array(self.risk_bound)), 10.0
            )  # used as a penalty and the model is not run
        else:
            # Apply intervention and perform forward uncertainty propagation
            samples = self.propagate_uncertainty(x)
            # Compute quanity of interest
            sample_qoi = [q(samples) for q in self.qoi]
            # Estimate risk
            risk_estimate = np.full(len(self.qoi), np.nan)
            for i in range(len(self.qoi)):
                risk_estimate[i] = self.risk_measure[i](sample_qoi[i])
        return risk_estimate

    def propagate_uncertainty(self, x):
        """
        Perform forward uncertainty propagation.
        """
        with pyro.poutine.seed(rng_seed=0):
            with torch.no_grad():
                x = np.atleast_1d(x)
                # Combine existing interventions with intervention being optimized
                intervention_list = [
                    deepcopy(self.fixed_static_parameter_interventions)
                ]
                intervention_list.extend([self.interventions(torch.from_numpy(x))])
                static_parameter_interventions = combine_static_parameter_interventions(
                    intervention_list
                )
                static_parameter_intervention_handlers = [
                    StaticParameterIntervention(
                        time, dict(**static_intervention_assignment)
                    )
                    for time, static_intervention_assignment in static_parameter_interventions.items()
                ]

                def wrapped_model():
                    with ParameterInterventionTracer():
                        with TorchDiffEq(
                            method=self.solver_method, options=self.solver_options
                        ):
                            with contextlib.ExitStack() as stack:
                                for handler in static_parameter_intervention_handlers:
                                    stack.enter_context(handler)
                                self.model(
                                    torch.as_tensor(self.start_time),
                                    torch.as_tensor(self.end_time),
                                    logging_times=self.logging_times,
                                    is_traced=True,
                                )

                # Sample from intervened model
                samples = pyro.infer.Predictive(
                    wrapped_model,
                    guide=self.guide,
                    num_samples=self.num_samples,
                    parallel=True,
                )()
        return samples


class solveOUU:
    """
    Solve the optimization under uncertainty problem.
    The core of this class is a wrapper around an appropriate SciPy optimization algorithm.
    """

    def __init__(
        self,
        x0: List[float],
        objfun: Callable,
        constraints: Tuple[Dict[str, object], Dict[str, object], Dict[str, object]],
        maxfeval: int = 100,
        maxiter: int = 100,
        u_bounds: np.ndarray = np.atleast_2d([[0], [1]]),
        progress_hook: Callable[
            [torch.Tensor], None
        ] = lambda x: None,  # update_progress
    ):
        self.x0 = np.squeeze(np.array([x0]))
        self.objfun = objfun
        self.constraints = constraints
        self.maxiter = maxiter
        self.maxfeval = maxfeval
        self.u_bounds = u_bounds
<<<<<<< HEAD
        self.progress_hook = progress_hook
        # self.kwargs = kwargs
=======
>>>>>>> 5401b75c

    def solve(self):
        # wrapper around SciPy optimizer(s)
        # rhobeg is set to 10% of longest euclidean distance
        minimizer_kwargs = dict(
            constraints=self.constraints,
            method="COBYLA",
            tol=1e-5,
            options={
                "rhobeg": 0.1
                * np.linalg.norm(self.u_bounds[1, :] - self.u_bounds[0, :]),
                "disp": False,
                "maxiter": self.maxfeval,
                "catol": 1e-5,
            },
            callback=self.progress_hook,
        )
        take_step = RandomDisplacementBounds(self.u_bounds[0, :], self.u_bounds[1, :])

        result = basinhopping(
            self.objfun,
            self.x0,
            T=1.5,
            niter=self.maxiter,
            minimizer_kwargs=minimizer_kwargs,
            take_step=take_step,
            interval=2,
            disp=False,
        )

        return result<|MERGE_RESOLUTION|>--- conflicted
+++ resolved
@@ -191,11 +191,8 @@
         self.maxiter = maxiter
         self.maxfeval = maxfeval
         self.u_bounds = u_bounds
-<<<<<<< HEAD
         self.progress_hook = progress_hook
         # self.kwargs = kwargs
-=======
->>>>>>> 5401b75c
 
     def solve(self):
         # wrapper around SciPy optimizer(s)
