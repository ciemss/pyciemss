import contextlib
<<<<<<< HEAD
from typing import Callable, Dict, Optional, Union, Iterable
=======
from typing import Any, Callable, Dict, Optional, Union
>>>>>>> 99ab9142

import pyro
import torch
from chirho.dynamical.handlers import (
    DynamicIntervention,
    InterruptionEventLoop,
    LogTrajectory,
    StaticIntervention,
)
<<<<<<< HEAD
from chirho.dynamical.ops import State

from pyciemss.compiled_dynamics import CompiledDynamics


def simulate(
    model_path_or_json: Union[str, Dict],
    start_time: float,
=======
from chirho.dynamical.handlers.solver import TorchDiffEq
from chirho.dynamical.ops import State

from pyciemss.compiled_dynamics import CompiledDynamics
from pyciemss.integration_utils.custom_decorators import pyciemss_logging_wrapper


@pyciemss_logging_wrapper
def sample(
    model_path_or_json: Union[str, Dict],
>>>>>>> 99ab9142
    end_time: float,
    logging_step_size: float,
    num_samples: int,
    *,
<<<<<<< HEAD
    inferred_parameters: Optional[pyro.nn.PyroModule] = None,
    static_interventions: Dict[float, Dict[str, torch.Tensor]] = {},
    dynamic_interventions: Dict[
        Callable[[State[torch.Tensor]], torch.Tensor], Dict[str, torch.Tensor]
    ] = {},
) -> State[torch.Tensor]:
    """
    Simulate trajectories from a given `model`, conditional on specified `inferred_parameters` distribution.
    If `inferred_parameters` is not given, this will sample from the prior distribution.
=======
    solver_method="dopri5",
    solver_options: Dict[str, Any] = {},
    start_time: float = 0.0,
    inferred_parameters: Optional[pyro.nn.PyroModule] = None,
    static_interventions: Dict[float, Dict[str, torch.Tensor]] = {},
    dynamic_interventions: Dict[
        Callable[[Dict[str, torch.Tensor]], torch.Tensor], Dict[str, torch.Tensor]
    ] = {},
) -> Dict[str, torch.Tensor]:
    """
    Load a model from a file, compile it into a probabilistic program, and sample from it.

    Args:
        model_path_or_json: Union[str, Dict]
            - A path to a AMR model file or JSON containing a model in AMR form.
        end_time: float
            - The end time of the sampled simulation.
        logging_step_size: float
            - The step size to use for logging the trajectory.
        num_samples: int
            - The number of samples to draw from the model.
        interventions: Optional[Iterable[Tuple[float, str, float]]]
            - A list of interventions to apply to the model.
              Each intervention is a tuple of the form (time, parameter_name, value).
        solver_method: str
            - The method to use for solving the ODE. See torchdiffeq's `odeint` method for more details.
            - If performance is incredibly slow, we suggest using `euler` to debug.
              If using `euler` results in faster simulation, the issue is likely that the model is stiff.
        solver_options: Dict[str, Any]
            - Options to pass to the solver. See torchdiffeq' `odeint` method for more details.
        start_time: float
            - The start time of the model. This is used to align the `start_state` from the
              AMR model with the simulation timepoints.
            - By default we set the `start_time` to be 0.
        inferred_parameters:
            - A Pyro module that contains the inferred parameters of the model.
              This is typically the result of `calibrate`.
            - If not provided, we will use the default values from the AMR model.
        static_interventions: Dict[float, Dict[str, torch.Tensor]]
            - A dictionary of static interventions to apply to the model.
            - Each key is the time at which the intervention is applied.
            - Each value is a dictionary of the form {state_variable_name: value}.
        dynamic_interventions: Dict[Callable[[Dict[str, torch.Tensor]], torch.Tensor], Dict[str, torch.Tensor]]
            - A dictionary of dynamic interventions to apply to the model.
            - Each key is a function that takes in the current state of the model and returns a tensor.
              When this function crosses 0, the dynamic intervention is applied.
            - Each value is a dictionary of the form {state_variable_name: value}.

    Returns:
        result: Dict[str, torch.Tensor]
            - Dictionary of outputs from the model.
                - Each key is the name of a parameter or state variable in the model.
                - Each value is a tensor of shape (num_samples, num_timepoints) for state variables
                    and (num_samples,) for parameters.
>>>>>>> 99ab9142
    """

    model = CompiledDynamics.load(model_path_or_json)

    timespan = torch.arange(start_time, end_time, logging_step_size)

    static_intervention_handlers = [
        StaticIntervention(time, State(**static_intervention_assignment))
        for time, static_intervention_assignment in static_interventions.items()
    ]
    dynamic_intervention_handlers = [
        DynamicIntervention(event_fn, State(**dynamic_intervention_assignment))
        for event_fn, dynamic_intervention_assignment in dynamic_interventions.items()
    ]

    def wrapped_model():
        with LogTrajectory(timespan) as lt:
            with InterruptionEventLoop():
                with contextlib.ExitStack() as stack:
                    for handler in (
                        static_intervention_handlers + dynamic_intervention_handlers
                    ):
                        stack.enter_context(handler)
<<<<<<< HEAD
                    model(torch.as_tensor(start_time), torch.tensor(end_time))
=======
                    model(
                        torch.as_tensor(start_time),
                        torch.tensor(end_time),
                        TorchDiffEq(method=solver_method, options=solver_options),
                    )
>>>>>>> 99ab9142
        # Adding deterministic nodes to the model so that we can access the trajectory in the Predictive object.
        [pyro.deterministic(f"state_{k}", v) for k, v in lt.trajectory.items()]

    return pyro.infer.Predictive(
        wrapped_model, guide=inferred_parameters, num_samples=num_samples
    )()


<<<<<<< HEAD
def calibrate(
    model_path_or_json: Union[str, Dict],
    data_path: str,
    start_time: float,
    *,
    noise_model: str = "scaled_normal",
    noise_scale: float = 0.1,
    static_interventions: Dict[float, Dict[str, torch.Tensor]] = {},
    dynamic_interventions: Dict[
        Callable[[State[torch.Tensor]], torch.Tensor], Dict[str, torch.Tensor]
    ] = {},
    num_iterations: int = 1000,
    lr: float = 0.03,
    verbose: bool = False,
    num_particles: int = 1,
    deterministic_learnable_parameters: Iterable[str] = [],
    method="dopri5",
) -> pyro.nn.PyroModule:
    """
    Infer parameters for a DynamicalSystem model conditional on data.
    This uses variational inference with a mean-field variational family to infer the parameters of the model.
    """
        
    model = CompiledDynamics.load(model_path_or_json)

    def autoguide(model):
        guide = pyro.infer.autoguide.AutoGuideList(model)
        guide.append(
            pyro.infer.autoguide.AutoDelta(
                pyro.poutine.block(model, expose=deterministic_learnable_parameters)
            )
        )
        guide.append(
            pyro.infer.autoguide.AutoLowRankMultivariateNormal(
                pyro.poutine.block(model, hide=deterministic_learnable_parameters)
            )
        )
        return guide
    
    # TODO
    # end_time = ...

    static_intervention_handlers = [
        StaticIntervention(time, State(**static_intervention_assignment))
        for time, static_intervention_assignment in static_interventions.items()
    ]
    dynamic_intervention_handlers = [
        DynamicIntervention(event_fn, State(**dynamic_intervention_assignment))
        for event_fn, dynamic_intervention_assignment in dynamic_interventions.items()
    ]
    
    def wrapped_model():
        with InterruptionEventLoop():
            with contextlib.ExitStack() as stack:
                for handler in (
                    static_intervention_handlers + dynamic_intervention_handlers
                ):
                    stack.enter_context(handler)
                model(torch.as_tensor(start_time), torch.tensor(end_time))


    guide = autoguide(wrapped_model)
    optim = pyro.optim.Adam({"lr": lr})
    loss = pyro.infer.Trace_ELBO(num_particles=num_particles)
    svi = pyro.infer.SVI(wrapped_model, guide, optim, loss=loss)

    pyro.clear_param_store()

    for i in range(num_iterations):
        loss = svi.step(method=method)
        if verbose:
            if i % 25 == 0:
                print(f"iteration {i}: loss = {loss}")

    return guide
=======
# # TODO
# def calibrate(
#     model: CompiledDynamics, data: Data, *args, **kwargs
# ) -> pyro.nn.PyroModule:
#     """
#     Infer parameters for a DynamicalSystem model conditional on data.
#     This is typically done using a variational approximation.
#     """
#     raise NotImplementedError
>>>>>>> 99ab9142


# # TODO
# def optimize(
#     model: CompiledDynamics,
#     objective_function: ObjectiveFunction,
#     constraints: Constraints,
#     optimization_algorithm: OptimizationAlgorithm,
#     *args,
#     **kwargs
# ) -> OptimizationResult:
#     """
#     Optimize the objective function subject to the constraints.
#     """
#     raise NotImplementedError<|MERGE_RESOLUTION|>--- conflicted
+++ resolved
@@ -1,9 +1,5 @@
 import contextlib
-<<<<<<< HEAD
-from typing import Callable, Dict, Optional, Union, Iterable
-=======
-from typing import Any, Callable, Dict, Optional, Union
->>>>>>> 99ab9142
+from typing import Any, Callable, Dict, Optional, Union, Iterable
 
 import pyro
 import torch
@@ -13,16 +9,6 @@
     LogTrajectory,
     StaticIntervention,
 )
-<<<<<<< HEAD
-from chirho.dynamical.ops import State
-
-from pyciemss.compiled_dynamics import CompiledDynamics
-
-
-def simulate(
-    model_path_or_json: Union[str, Dict],
-    start_time: float,
-=======
 from chirho.dynamical.handlers.solver import TorchDiffEq
 from chirho.dynamical.ops import State
 
@@ -33,22 +19,10 @@
 @pyciemss_logging_wrapper
 def sample(
     model_path_or_json: Union[str, Dict],
->>>>>>> 99ab9142
     end_time: float,
     logging_step_size: float,
     num_samples: int,
     *,
-<<<<<<< HEAD
-    inferred_parameters: Optional[pyro.nn.PyroModule] = None,
-    static_interventions: Dict[float, Dict[str, torch.Tensor]] = {},
-    dynamic_interventions: Dict[
-        Callable[[State[torch.Tensor]], torch.Tensor], Dict[str, torch.Tensor]
-    ] = {},
-) -> State[torch.Tensor]:
-    """
-    Simulate trajectories from a given `model`, conditional on specified `inferred_parameters` distribution.
-    If `inferred_parameters` is not given, this will sample from the prior distribution.
-=======
     solver_method="dopri5",
     solver_options: Dict[str, Any] = {},
     start_time: float = 0.0,
@@ -103,7 +77,6 @@
                 - Each key is the name of a parameter or state variable in the model.
                 - Each value is a tensor of shape (num_samples, num_timepoints) for state variables
                     and (num_samples,) for parameters.
->>>>>>> 99ab9142
     """
 
     model = CompiledDynamics.load(model_path_or_json)
@@ -127,15 +100,11 @@
                         static_intervention_handlers + dynamic_intervention_handlers
                     ):
                         stack.enter_context(handler)
-<<<<<<< HEAD
-                    model(torch.as_tensor(start_time), torch.tensor(end_time))
-=======
                     model(
                         torch.as_tensor(start_time),
                         torch.tensor(end_time),
                         TorchDiffEq(method=solver_method, options=solver_options),
                     )
->>>>>>> 99ab9142
         # Adding deterministic nodes to the model so that we can access the trajectory in the Predictive object.
         [pyro.deterministic(f"state_{k}", v) for k, v in lt.trajectory.items()]
 
@@ -144,7 +113,6 @@
     )()
 
 
-<<<<<<< HEAD
 def calibrate(
     model_path_or_json: Union[str, Dict],
     data_path: str,
@@ -220,17 +188,6 @@
                 print(f"iteration {i}: loss = {loss}")
 
     return guide
-=======
-# # TODO
-# def calibrate(
-#     model: CompiledDynamics, data: Data, *args, **kwargs
-# ) -> pyro.nn.PyroModule:
-#     """
-#     Infer parameters for a DynamicalSystem model conditional on data.
-#     This is typically done using a variational approximation.
-#     """
-#     raise NotImplementedError
->>>>>>> 99ab9142
 
 
 # # TODO
