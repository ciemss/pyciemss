--- conflicted
+++ resolved
@@ -580,16 +580,10 @@
         "solver_method": "euler",
         "solver_options": {"step_size": 0.1},
         "start_time": start_time,
-<<<<<<< HEAD
         "n_samples_ouu": int(2),
-        "maxiter": 3,
-        "maxfeval": 5,
-        "progress_hook": progress_hook,
-=======
-        "n_samples_ouu": int(5),
         "maxiter": 1,
         "maxfeval": 2,
->>>>>>> 5401b75c
+        "progress_hook": progress_hook,
     }
     bounds_interventions = optimize_kwargs["bounds_interventions"]
     opt_result = optimize(
