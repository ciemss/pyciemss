import numpy as np
import pandas as pd
import pyro
import pytest
import torch

from pyciemss.compiled_dynamics import CompiledDynamics
from pyciemss.integration_utils.observation import load_data
from pyciemss.interfaces import (
    calibrate,
    ensemble_calibrate,
    ensemble_sample,
    optimize,
    sample,
)

from .fixtures import (
    BAD_MODELS,
    BADLY_FORMATTED_DATAFRAMES,
    END_TIMES,
    LOGGING_STEP_SIZES,
    MAPPING_FOR_DATA_TESTS,
    MODEL_URLS,
    MODELS,
    NON_POS_INTS,
    NUM_SAMPLES,
    OPT_MODELS,
    START_TIMES,
    check_result_sizes,
    check_states_match,
    check_states_match_in_all_but_values,
)


def dummy_ensemble_sample(model_path_or_json, *args, **kwargs):
    model_paths_or_jsons = [model_path_or_json, model_path_or_json]
    solution_mappings = [
        lambda x: {"total": sum([v for v in x.values()])},
        lambda x: {"total": sum([v for v in x.values()]) / 2},
    ]
    return ensemble_sample(model_paths_or_jsons, solution_mappings, *args, **kwargs)


def dummy_ensemble_calibrate(model_path_or_json, *args, **kwargs):
    model_paths_or_jsons = [model_path_or_json, model_path_or_json]
    solution_mappings = [
        lambda x: x,
        lambda x: {k: v / 2 for k, v in x.items()},
    ]
    return ensemble_calibrate(model_paths_or_jsons, solution_mappings, *args, **kwargs)


def setup_calibrate(model_fixture, start_time, end_time, logging_step_size):
    if model_fixture.data_path is None:
        pytest.skip("TODO: create temporary file")

    data_timepoints = load_data(model_fixture.data_path)[0]

    calibrate_end_time = data_timepoints[-1]

    model_url = model_fixture.url

    sample_args = [model_url, end_time, logging_step_size, 1]
    sample_kwargs = {"start_time": start_time}

    result = sample(*sample_args, **sample_kwargs)["unprocessed_result"]

    parameter_names = [k for k, v in result.items() if v.ndim == 1]

    return parameter_names, calibrate_end_time, sample_args, sample_kwargs


SAMPLE_METHODS = [sample, dummy_ensemble_sample]
CALIBRATE_METHODS = [calibrate, dummy_ensemble_calibrate]
INTERVENTION_TYPES = ["static", "dynamic"]
INTERVENTION_TARGETS = ["state", "parameter"]

CALIBRATE_KWARGS = {
    "noise_model": "normal",
    "noise_model_kwargs": {"scale": 1.0},
    "num_iterations": 2,
}


@pytest.mark.parametrize("sample_method", SAMPLE_METHODS)
@pytest.mark.parametrize("model_url", MODEL_URLS)
@pytest.mark.parametrize("start_time", START_TIMES)
@pytest.mark.parametrize("end_time", END_TIMES)
@pytest.mark.parametrize("logging_step_size", LOGGING_STEP_SIZES)
@pytest.mark.parametrize("num_samples", NUM_SAMPLES)
def test_sample_no_interventions(
    sample_method, model_url, start_time, end_time, logging_step_size, num_samples
):
    with pyro.poutine.seed(rng_seed=0):
        result1 = sample_method(
            model_url, end_time, logging_step_size, num_samples, start_time=start_time
        )["unprocessed_result"]
    with pyro.poutine.seed(rng_seed=0):
        result2 = sample_method(
            model_url, end_time, logging_step_size, num_samples, start_time=start_time
        )["unprocessed_result"]

    result3 = sample_method(
        model_url, end_time, logging_step_size, num_samples, start_time=start_time
    )["unprocessed_result"]

    for result in [result1, result2, result3]:
        assert isinstance(result, dict)
        check_result_sizes(result, start_time, end_time, logging_step_size, num_samples)

    check_states_match(result1, result2)
    check_states_match_in_all_but_values(result1, result3)

    if sample_method.__name__ == "dummy_ensemble_sample":
        assert "total_state" in result1.keys()


@pytest.mark.parametrize("sample_method", SAMPLE_METHODS)
@pytest.mark.parametrize("model_url", MODEL_URLS)
@pytest.mark.parametrize("start_time", START_TIMES)
@pytest.mark.parametrize("end_time", END_TIMES)
@pytest.mark.parametrize("logging_step_size", LOGGING_STEP_SIZES)
@pytest.mark.parametrize("num_samples", NUM_SAMPLES)
@pytest.mark.parametrize("scale", [0.1, 10.0])
def test_sample_with_noise(
    sample_method,
    model_url,
    start_time,
    end_time,
    logging_step_size,
    num_samples,
    scale,
):
    result = sample_method(
        model_url,
        end_time,
        logging_step_size,
        num_samples,
        start_time=start_time,
        noise_model="normal",
        noise_model_kwargs={"scale": scale},
    )["unprocessed_result"]
    assert isinstance(result, dict)
    check_result_sizes(result, start_time, end_time, logging_step_size, num_samples)

    def check_noise(noisy, state, scale):
        0.1 * scale < torch.std(noisy / state - 1) < 10 * scale

    if sample_method.__name__ == "dummy_ensemble_sample":
        assert "total_noisy" in result.keys()
        check_noise(result["total_noisy"], result["total_state"], scale)
    else:
        for k, v in result.items():
            if v.ndim == 2 and k[-6:] != "_noisy":
                state_str = k[: k.rfind("_")]
                noisy = result[f"{state_str}_noisy"]

                check_noise(noisy, v, scale)


@pytest.mark.parametrize("model_fixture", MODELS)
@pytest.mark.parametrize("start_time", START_TIMES)
@pytest.mark.parametrize("end_time", END_TIMES)
@pytest.mark.parametrize("logging_step_size", LOGGING_STEP_SIZES)
@pytest.mark.parametrize("num_samples", NUM_SAMPLES)
@pytest.mark.parametrize("intervention_type", INTERVENTION_TYPES)
@pytest.mark.parametrize("intervention_target", INTERVENTION_TARGETS)
def test_sample_with_interventions(
    model_fixture,
    start_time,
    end_time,
    logging_step_size,
    num_samples,
    intervention_type,
    intervention_target,
):
    model_url = model_fixture.url
    model = CompiledDynamics.load(model_url)

    initial_state = model.initial_state()
    important_parameter_name = model_fixture.important_parameter
    important_parameter = getattr(model, important_parameter_name)

    intervention_effect = 1.0
    intervention_time = (end_time + start_time) / 4  # Quarter of the way through

    if intervention_target == "state":
        intervention = {
            k: v.detach() + intervention_effect for k, v in initial_state.items()
        }
    elif intervention_target == "parameter":
        intervention = {
            important_parameter_name: important_parameter.detach() + intervention_effect
        }

    if intervention_type == "static":
        time_key = intervention_time
    elif intervention_type == "dynamic":
        # Same intervention time expressed as an event function
        def time_key(time, _):
            return time - intervention_time

    interventions_kwargs = {
        f"{intervention_type}_{intervention_target}_interventions": {
            time_key: intervention
        }
    }

    model_args = [model_url, end_time, logging_step_size, num_samples]
    model_kwargs = {"start_time": start_time}

    with pyro.poutine.seed(rng_seed=0):
        intervened_result = sample(
            *model_args,
            **model_kwargs,
            **interventions_kwargs,
        )["unprocessed_result"]

    with pyro.poutine.seed(rng_seed=0):
        result = sample(*model_args, **model_kwargs)["unprocessed_result"]

    intervened_result_subset = {
        k: v
        for k, v in intervened_result.items()
        if not k.startswith("parameter_intervention_")
    }
    check_states_match_in_all_but_values(result, intervened_result_subset)

    check_result_sizes(result, start_time, end_time, logging_step_size, num_samples)
    check_result_sizes(
        intervened_result, start_time, end_time, logging_step_size, num_samples
    )


@pytest.mark.parametrize("model_fixture", MODELS)
@pytest.mark.parametrize("start_time", START_TIMES)
@pytest.mark.parametrize("end_time", END_TIMES)
@pytest.mark.parametrize("logging_step_size", LOGGING_STEP_SIZES)
@pytest.mark.parametrize("num_samples", NUM_SAMPLES)
def test_sample_with_multiple_parameter_interventions(
    model_fixture,
    start_time,
    end_time,
    logging_step_size,
    num_samples,
):

    model_url = model_fixture.url
    model = CompiledDynamics.load(model_url)

    important_parameter_name = model_fixture.important_parameter
    important_parameter = getattr(model, important_parameter_name)

    intervention_effect = 1.1
    intervention_time_0 = (end_time + start_time) / 4  # Quarter of the way through
    intervention_time_1 = (end_time + start_time) / 2  # Half way through

    intervention_0 = {
        important_parameter_name: important_parameter.detach() * intervention_effect
    }

    intervention_1 = {
        important_parameter_name: important_parameter.detach() / intervention_effect
    }

    model_args = [model_url, end_time, logging_step_size, num_samples]
    model_kwargs = {"start_time": start_time}

    with pyro.poutine.seed(rng_seed=0):
        intervened_result = sample(
            *model_args,
            **model_kwargs,
            static_parameter_interventions={
                intervention_time_0: intervention_0,
                intervention_time_1: intervention_1,
            },
        )["unprocessed_result"]

    assert "parameter_intervention_time_0" in intervened_result.keys()
    assert (
        torch.isclose(
            intervened_result["parameter_intervention_time_0"],
            torch.as_tensor(intervention_time_0),
        )
        .all()
        .item()
    )
    assert (
        f"parameter_intervention_value_{important_parameter_name}_0"
        in intervened_result.keys()
    )
    assert "parameter_intervention_time_1" in intervened_result.keys()
    assert (
        torch.isclose(
            intervened_result["parameter_intervention_time_1"],
            torch.as_tensor(intervention_time_1),
        )
        .all()
        .item()
    )
    assert (
        f"parameter_intervention_value_{important_parameter_name}_1"
        in intervened_result.keys()
    )

    check_result_sizes(
        intervened_result, start_time, end_time, logging_step_size, num_samples
    )


@pytest.mark.parametrize("calibrate_method", CALIBRATE_METHODS)
@pytest.mark.parametrize("model_fixture", MODELS)
@pytest.mark.parametrize("start_time", START_TIMES)
@pytest.mark.parametrize("end_time", END_TIMES)
@pytest.mark.parametrize("logging_step_size", LOGGING_STEP_SIZES)
def test_calibrate_no_kwargs(
    calibrate_method, model_fixture, start_time, end_time, logging_step_size
):
    model_url = model_fixture.url
    _, _, sample_args, sample_kwargs = setup_calibrate(
        model_fixture, start_time, end_time, logging_step_size
    )

    calibrate_args = [model_url, model_fixture.data_path]

    calibrate_kwargs = {
        "data_mapping": model_fixture.data_mapping,
        "start_time": start_time,
        **CALIBRATE_KWARGS,
    }

    with pyro.poutine.seed(rng_seed=0):
        inferred_parameters = calibrate_method(*calibrate_args, **calibrate_kwargs)[
            "inferred_parameters"
        ]

    assert isinstance(inferred_parameters, pyro.nn.PyroModule)

    with pyro.poutine.seed(rng_seed=0):
        param_sample_1 = inferred_parameters()

    with pyro.poutine.seed(rng_seed=1):
        param_sample_2 = inferred_parameters()

    for param_name, param_value in param_sample_1.items():
        assert not torch.allclose(param_value, param_sample_2[param_name])

    result = sample(
        *sample_args, **sample_kwargs, inferred_parameters=inferred_parameters
    )["unprocessed_result"]

    check_result_sizes(result, start_time, end_time, logging_step_size, 1)


@pytest.mark.parametrize("model_fixture", MODELS)
@pytest.mark.parametrize("start_time", START_TIMES)
@pytest.mark.parametrize("end_time", END_TIMES)
@pytest.mark.parametrize("logging_step_size", LOGGING_STEP_SIZES)
def test_calibrate_deterministic(
    model_fixture, start_time, end_time, logging_step_size
):
    model_url = model_fixture.url
    (
        deterministic_learnable_parameters,
        _,
        sample_args,
        sample_kwargs,
    ) = setup_calibrate(model_fixture, start_time, end_time, logging_step_size)

    calibrate_args = [model_url, model_fixture.data_path]

    calibrate_kwargs = {
        "data_mapping": model_fixture.data_mapping,
        "start_time": start_time,
        "deterministic_learnable_parameters": deterministic_learnable_parameters,
        **CALIBRATE_KWARGS,
    }

    with pyro.poutine.seed(rng_seed=0):
        output = calibrate(*calibrate_args, **calibrate_kwargs)
        inferred_parameters = output["inferred_parameters"]

    assert isinstance(inferred_parameters, pyro.nn.PyroModule)

    with pyro.poutine.seed(rng_seed=0):
        param_sample_1 = inferred_parameters()

    with pyro.poutine.seed(rng_seed=1):
        param_sample_2 = inferred_parameters()

    for param_name, param_value in param_sample_1.items():
        assert torch.allclose(param_value, param_sample_2[param_name])

    result = sample(
        *sample_args, **sample_kwargs, inferred_parameters=inferred_parameters
    )["unprocessed_result"]

    check_result_sizes(result, start_time, end_time, logging_step_size, 1)


@pytest.mark.parametrize("model_fixture", MODELS)
@pytest.mark.parametrize("start_time", START_TIMES)
@pytest.mark.parametrize("end_time", END_TIMES)
@pytest.mark.parametrize("logging_step_size", LOGGING_STEP_SIZES)
@pytest.mark.parametrize("intervention_type", INTERVENTION_TYPES)
@pytest.mark.parametrize("intervention_target", INTERVENTION_TARGETS)
def test_calibrate_interventions(
    model_fixture,
    start_time,
    end_time,
    logging_step_size,
    intervention_type,
    intervention_target,
):
    model_url = model_fixture.url

    (
        deterministic_learnable_parameters,
        calibrate_end_time,
        sample_args,
        sample_kwargs,
    ) = setup_calibrate(model_fixture, start_time, end_time, logging_step_size)
    calibrate_args = [model_url, model_fixture.data_path]

    calibrate_kwargs = {
        "data_mapping": model_fixture.data_mapping,
        "start_time": start_time,
        "deterministic_learnable_parameters": deterministic_learnable_parameters,
        **CALIBRATE_KWARGS,
    }

    with pyro.poutine.seed(rng_seed=0):
        loss = calibrate(*calibrate_args, **calibrate_kwargs)["loss"]

    # SETUP INTERVENTION

    model = CompiledDynamics.load(model_url)

    intervention_time = (calibrate_end_time + start_time) / 2  # Half way through

    if intervention_target == "state":
        initial_state = model.initial_state()
        intervention = {k: (lambda x: 0.9 * x) for k in initial_state.keys()}
    elif intervention_target == "parameter":
        important_parameter_name = model_fixture.important_parameter
        intervention = {important_parameter_name: (lambda x: 0.9 * x)}

    if intervention_type == "static":
        time_key = intervention_time
    elif intervention_type == "dynamic":
        # Same intervention time expressed as an event function
        def time_key(time, _):
            return time - intervention_time

    calibrate_kwargs[f"{intervention_type}_{intervention_target}_interventions"] = {
        time_key: intervention
    }

    with pyro.poutine.seed(rng_seed=0):
        output = calibrate(*calibrate_args, **calibrate_kwargs)

        intervened_parameters, intervened_loss = (
            output["inferred_parameters"],
            output["loss"],
        )

    assert intervened_loss != loss

    result = sample(
        *sample_args, **sample_kwargs, inferred_parameters=intervened_parameters
    )["unprocessed_result"]

    check_result_sizes(result, start_time, end_time, logging_step_size, 1)


@pytest.mark.parametrize("model_fixture", MODELS)
@pytest.mark.parametrize("start_time", START_TIMES)
@pytest.mark.parametrize("end_time", END_TIMES)
@pytest.mark.parametrize("logging_step_size", LOGGING_STEP_SIZES)
def test_calibrate_progress_hook(
    model_fixture, start_time, end_time, logging_step_size
):
    model_url = model_fixture.url

    (
        _,
        calibrate_end_time,
        sample_args,
        sample_kwargs,
    ) = setup_calibrate(model_fixture, start_time, end_time, logging_step_size)

    calibrate_args = [model_url, model_fixture.data_path]

    class TestProgressHook:
        def __init__(self):
            self.iterations = []
            self.losses = []

        def __call__(self, iteration, loss):
            # Log the loss and iteration number
            self.iterations.append(iteration)
            self.losses.append(loss)

    progress_hook = TestProgressHook()

    calibrate_kwargs = {
        "data_mapping": model_fixture.data_mapping,
        "start_time": start_time,
        "progress_hook": progress_hook,
        **CALIBRATE_KWARGS,
    }

    calibrate(*calibrate_args, **calibrate_kwargs)

    assert len(progress_hook.iterations) == CALIBRATE_KWARGS["num_iterations"]
    assert len(progress_hook.losses) == CALIBRATE_KWARGS["num_iterations"]


@pytest.mark.parametrize("sample_method", SAMPLE_METHODS)
@pytest.mark.parametrize("url", MODEL_URLS)
@pytest.mark.parametrize("start_time", START_TIMES)
@pytest.mark.parametrize("end_time", END_TIMES)
@pytest.mark.parametrize("logging_step_size", LOGGING_STEP_SIZES)
@pytest.mark.parametrize("num_samples", NUM_SAMPLES)
def test_output_format(
    sample_method, url, start_time, end_time, logging_step_size, num_samples
):
    processed_result = sample_method(
        url,
        end_time,
        logging_step_size,
        num_samples,
        start_time=start_time,
        time_unit="nominal",
    )["data"]
    assert isinstance(processed_result, pd.DataFrame)
    assert processed_result.shape[0] == num_samples * len(
        torch.arange(start_time + logging_step_size, end_time, logging_step_size)
    )
    assert processed_result.shape[1] >= 2
    assert list(processed_result.columns)[:3] == [
        "timepoint_id",
        "sample_id",
        "timepoint_nominal",
    ]
    for col_name in processed_result.columns[3:]:
        assert col_name.split("_")[-1] in ("param", "state")
        assert processed_result[col_name].dtype == np.float64

    assert processed_result["timepoint_id"].dtype == np.int64
    assert processed_result["sample_id"].dtype == np.int64


@pytest.mark.parametrize("model_fixture", OPT_MODELS)
@pytest.mark.parametrize("start_time", START_TIMES)
@pytest.mark.parametrize("end_time", END_TIMES)
@pytest.mark.parametrize("num_samples", NUM_SAMPLES)
def test_optimize(model_fixture, start_time, end_time, num_samples):
    logging_step_size = 1.0
    model_url = model_fixture.url
    optimize_kwargs = {
        **model_fixture.optimize_kwargs,
        "solver_method": "euler",
        "solver_options": {"step_size": 0.1},
        "start_time": start_time,
        "n_samples_ouu": int(2),
        "maxiter": 1,
        "maxfeval": 2,
    }
    bounds_interventions = optimize_kwargs["bounds_interventions"]
    opt_result = optimize(
        model_url,
        end_time,
        logging_step_size,
        **optimize_kwargs,
    )
    opt_policy = opt_result["policy"]
    for i in range(opt_policy.shape[-1]):
        assert bounds_interventions[0][i] <= opt_policy[i]
        assert opt_policy[i] <= bounds_interventions[1][i]

    result_opt = sample(
        model_url,
        end_time,
        logging_step_size,
        num_samples,
        start_time=start_time,
        static_parameter_interventions=optimize_kwargs[
            "static_parameter_interventions"
        ](opt_result["policy"]),
        solver_method=optimize_kwargs["solver_method"],
        solver_options=optimize_kwargs["solver_options"],
    )["unprocessed_result"]

    intervened_result_subset = {
        k: v
        for k, v in result_opt.items()
        if not k.startswith("parameter_intervention_")
    }

    assert isinstance(intervened_result_subset, dict)
    check_result_sizes(
        intervened_result_subset, start_time, end_time, logging_step_size, num_samples
    )


@pytest.mark.parametrize("model_fixture", MODELS)
@pytest.mark.parametrize("bad_num_iterations", NON_POS_INTS)
def test_non_pos_int_calibrate(model_fixture, bad_num_iterations):
    # Assert that a ValueError is raised when num_iterations is not a positive integer
    if model_fixture.data_path is None or model_fixture.data_mapping is None:
        pytest.skip("Skip models with no data attached")
    with pytest.raises(ValueError):
        calibrate(
            model_fixture.url,
            model_fixture.data_path,
            data_mapping=model_fixture.data_mapping,
            num_iterations=bad_num_iterations,
        )


@pytest.mark.parametrize("sample_method", SAMPLE_METHODS)
@pytest.mark.parametrize("model_url", MODEL_URLS)
@pytest.mark.parametrize("end_time", END_TIMES)
@pytest.mark.parametrize("logging_step_size", LOGGING_STEP_SIZES)
@pytest.mark.parametrize("bad_num_samples", NON_POS_INTS)
def test_non_pos_int_sample(
    sample_method, model_url, end_time, logging_step_size, bad_num_samples
):
    # Assert that a ValueError is raised when num_samples is not a positive integer
    with pytest.raises(ValueError):
        sample_method(
            model_url,
            end_time,
            logging_step_size,
            num_samples=bad_num_samples,
        )


@pytest.mark.parametrize("bad_data", BADLY_FORMATTED_DATAFRAMES)
@pytest.mark.parametrize("data_mapping", MAPPING_FOR_DATA_TESTS)
def test_load_data(bad_data, data_mapping):
    # Assert that a ValueError is raised for improperly formatted data
    with pytest.raises(ValueError):
        load_data(
            bad_data,
            data_mapping,
        )


<<<<<<< HEAD
@pytest.mark.parametrize("model_fixture", BAD_MODELS)
@pytest.mark.parametrize("num_iterations", NUM_SAMPLES)
def test_calibrate_error_no_uncertainty(model_fixture, num_iterations):
    # Assert that a ValueError is raised when there are no model parameters with uncertainty
=======
@pytest.mark.parametrize("model_fixture", MODELS)
def test_bad_euler_solver_calibrate(model_fixture):
    # Assert that a ValueError is raised when the 'step_size' option is not provided for the 'euler' solver method
    if model_fixture.data_path is None or model_fixture.data_mapping is None:
        pytest.skip("Skip models with no data attached")
>>>>>>> 471f219b
    with pytest.raises(ValueError):
        calibrate(
            model_fixture.url,
            model_fixture.data_path,
            data_mapping=model_fixture.data_mapping,
<<<<<<< HEAD
            num_iterations=num_iterations,
=======
            solver_method="euler",
            solver_options={},
        )


@pytest.mark.parametrize("model_fixture", MODELS)
@pytest.mark.parametrize("sample_method", SAMPLE_METHODS)
def test_bad_euler_solver_sample(model_fixture, sample_method):
    # Assert that a ValueError is raised when the 'step_size' option is not provided for the 'euler' solver method
    with pytest.raises(ValueError):
        sample_method(
            model_fixture.url,
            1,
            1,
            1,
            solver_method="euler",
            solver_options={},
        )


@pytest.mark.parametrize("model_fixture", OPT_MODELS)
def test_bad_euler_solver_optimize(model_fixture):
    # Assert that a ValueError is raised when the 'step_size' option is not provided for the 'euler' solver method
    with pytest.raises(ValueError):
        logging_step_size = 1.0
        model_url = model_fixture.url
        optimize_kwargs = {
            **model_fixture.optimize_kwargs,
            "solver_method": "euler",
            "start_time": 1.0,
            "n_samples_ouu": int(2),
            "maxiter": 1,
            "maxfeval": 2,
            "solver_options": {},
        }
        optimize(
            model_url,
            2.0,
            logging_step_size,
            **optimize_kwargs,
>>>>>>> 471f219b
        )<|MERGE_RESOLUTION|>--- conflicted
+++ resolved
@@ -648,26 +648,28 @@
         )
 
 
-<<<<<<< HEAD
 @pytest.mark.parametrize("model_fixture", BAD_MODELS)
 @pytest.mark.parametrize("num_iterations", NUM_SAMPLES)
 def test_calibrate_error_no_uncertainty(model_fixture, num_iterations):
     # Assert that a ValueError is raised when there are no model parameters with uncertainty
-=======
-@pytest.mark.parametrize("model_fixture", MODELS)
-def test_bad_euler_solver_calibrate(model_fixture):
-    # Assert that a ValueError is raised when the 'step_size' option is not provided for the 'euler' solver method
-    if model_fixture.data_path is None or model_fixture.data_mapping is None:
-        pytest.skip("Skip models with no data attached")
->>>>>>> 471f219b
     with pytest.raises(ValueError):
         calibrate(
             model_fixture.url,
             model_fixture.data_path,
             data_mapping=model_fixture.data_mapping,
-<<<<<<< HEAD
             num_iterations=num_iterations,
-=======
+        )
+
+@pytest.mark.parametrize("model_fixture", MODELS)
+def test_bad_euler_solver_calibrate(model_fixture):
+    # Assert that a ValueError is raised when the 'step_size' option is not provided for the 'euler' solver method
+    if model_fixture.data_path is None or model_fixture.data_mapping is None:
+        pytest.skip("Skip models with no data attached")
+    with pytest.raises(ValueError):
+        calibrate(
+            model_fixture.url,
+            model_fixture.data_path,
+            data_mapping=model_fixture.data_mapping,
             solver_method="euler",
             solver_options={},
         )
@@ -708,5 +710,4 @@
             2.0,
             logging_step_size,
             **optimize_kwargs,
->>>>>>> 471f219b
         )