--- conflicted
+++ resolved
@@ -616,11 +616,7 @@
     optimize_kwargs = {
         **model_fixture.optimize_kwargs,
         "solver_method": "euler",
-<<<<<<< HEAD
-        "solver_options": {"step_size": 1, "rtol": rtol, "atol": atol},
-=======
         "solver_options": {"step_size": 1.0, "rtol": rtol, "atol": atol},
->>>>>>> 357be596
         "start_time": start_time,
         "n_samples_ouu": int(2),
         "maxiter": 1,
@@ -673,7 +669,10 @@
             "fixed_dynamic_state_interventions"
         ]
 
-<<<<<<< HEAD
+    if "alpha" in optimize_kwargs:
+        alpha = optimize_kwargs["alpha"]
+    else:
+        alpha = [0.95]
     with pyro.poutine.seed(rng_seed=0):
         result_opt = sample(
             model_url,
@@ -687,25 +686,9 @@
             dynamic_state_interventions=fixed_dynamic_state_interventions,
             solver_method=optimize_kwargs["solver_method"],
             solver_options=optimize_kwargs["solver_options"],
+            alpha=alpha,
+            qoi=optimize_kwargs["qoi"],
         )["unprocessed_result"]
-=======
-    if "alpha" in optimize_kwargs:
-        alpha = optimize_kwargs["alpha"]
-    else:
-        alpha = [0.95]
-    result_opt = sample(
-        model_url,
-        end_time,
-        logging_step_size,
-        num_samples,
-        start_time=start_time,
-        static_parameter_interventions=opt_intervention,
-        solver_method=optimize_kwargs["solver_method"],
-        solver_options=optimize_kwargs["solver_options"],
-        alpha=alpha,
-        qoi=optimize_kwargs["qoi"],
-    )["unprocessed_result"]
->>>>>>> 357be596
 
     intervened_result_subset = {
         k: v
