from typing import Dict, TypeVar

import torch

T = TypeVar("T")

# See https://github.com/DARPA-ASKEM/Model-Representations/issues/62 for discussion of valid models.

PETRI_URLS = [
<<<<<<< HEAD
    # "https://raw.githubusercontent.com/DARPA-ASKEM/Model-Representations/main/petrinet/examples/flux_typed.json",
    # "https://raw.githubusercontent.com/DARPA-ASKEM/Model-Representations/main/petrinet/examples/flux_typed_aug.json",
    # "https://raw.githubusercontent.com/DARPA-ASKEM/Model-Representations/main/petrinet/examples/ont_pop_vax.json",
    "https://raw.githubusercontent.com/DARPA-ASKEM/Model-Representations/main/petrinet/examples/sir.json",
    # "https://raw.githubusercontent.com/DARPA-ASKEM/Model-Representations/main/petrinet/examples/sir_flux_span.json",
    "https://raw.githubusercontent.com/DARPA-ASKEM/Model-Representations/main/petrinet/examples/sir_typed.json",
    # "https://raw.githubusercontent.com/DARPA-ASKEM/Model-Representations/main/petrinet/examples/sir_typed_aug.json",
=======
    "https://raw.githubusercontent.com/DARPA-ASKEM/simulation-integration/main/raw_models/SEIRD_base_model01.json",
    "https://raw.githubusercontent.com/DARPA-ASKEM/simulation-integration/main/raw_models/SEIRHD_NPI_Type1.json",
    "https://raw.githubusercontent.com/DARPA-ASKEM/simulation-integration/main/raw_models/SEIRHD_NPI_Type2.json",
    "https://raw.githubusercontent.com/DARPA-ASKEM/simulation-integration/main/raw_models/SEIRHD_base_model01.json",
    "https://raw.githubusercontent.com/DARPA-ASKEM/simulation-integration/main/raw_models/SEIRHD_three_beta.json",
    "https://raw.githubusercontent.com/DARPA-ASKEM/simulation-integration/main/raw_models/SEIRHD_two_beta.json",
    "https://raw.githubusercontent.com/DARPA-ASKEM/simulation-integration/main/raw_models/SEIRHD_with_reinfection01.json",  # noqa: E501
>>>>>>> a1f21684
]

REGNET_URLS = [
    "https://raw.githubusercontent.com/DARPA-ASKEM/Model-Representations/main/regnet/examples/lotka_volterra.json",
]

STOCKFLOW_URLS = [
    "https://raw.githubusercontent.com/DARPA-ASKEM/Model-Representations/main/stockflow/examples/sir.json",
]

MODEL_URLS = PETRI_URLS + REGNET_URLS + STOCKFLOW_URLS

START_TIMES = [0.0, 10.0]
END_TIMES = [30.0, 40.0]

LOGGING_STEP_SIZES = [1.0]

NUM_SAMPLES = [2]


def check_keys_match(obj1: Dict[str, T], obj2: Dict[str, T]):
    assert set(obj1.keys()) == set(obj2.keys()), "Objects have different variables."
    return True


def check_states_match(traj1: Dict[str, torch.Tensor], traj2: Dict[str, torch.Tensor]):
    assert check_keys_match(traj1, traj2)

    for k, val in traj1.items():
        if val.ndim == 2:
            assert torch.allclose(
                traj2[k], traj1[k]
            ), f"Trajectories differ in state trajectory of variable {k}."

    return True


def check_states_match_in_all_but_values(
    traj1: Dict[str, torch.Tensor], traj2: Dict[str, torch.Tensor]
):
    assert check_keys_match(traj1, traj2)

<<<<<<< HEAD
    for k, val in traj1.items():
        if val.ndim == 2:
            assert not torch.allclose(
                traj2[k], traj1[k]
            ), f"Trajectories are identical in state trajectory of variable {k}, but should differ."
=======
    for k in traj1.keys():
        if k[-len(postfix) :] == postfix:
            if not torch.allclose(traj2[k], traj1[k]):
                # early return, as we've already confirmed they're not identical
                return True
>>>>>>> a1f21684

    assert False, "Trajectories have identical values."


def check_result_sizes(
    traj: Dict[str, torch.Tensor],
    start_time: float,
    end_time: float,
    logging_step_size: float,
    num_samples: int,
):
    for k, v in traj.items():
        assert isinstance(k, str)
        assert isinstance(v, torch.Tensor)

        num_timesteps = len(
            torch.arange(start_time + logging_step_size, end_time, logging_step_size)
        )

        if v.ndim == 2:
            assert v.shape == (num_samples, num_timesteps)
        else:
            assert v.shape == (num_samples,)

    return True<|MERGE_RESOLUTION|>--- conflicted
+++ resolved
@@ -7,15 +7,6 @@
 # See https://github.com/DARPA-ASKEM/Model-Representations/issues/62 for discussion of valid models.
 
 PETRI_URLS = [
-<<<<<<< HEAD
-    # "https://raw.githubusercontent.com/DARPA-ASKEM/Model-Representations/main/petrinet/examples/flux_typed.json",
-    # "https://raw.githubusercontent.com/DARPA-ASKEM/Model-Representations/main/petrinet/examples/flux_typed_aug.json",
-    # "https://raw.githubusercontent.com/DARPA-ASKEM/Model-Representations/main/petrinet/examples/ont_pop_vax.json",
-    "https://raw.githubusercontent.com/DARPA-ASKEM/Model-Representations/main/petrinet/examples/sir.json",
-    # "https://raw.githubusercontent.com/DARPA-ASKEM/Model-Representations/main/petrinet/examples/sir_flux_span.json",
-    "https://raw.githubusercontent.com/DARPA-ASKEM/Model-Representations/main/petrinet/examples/sir_typed.json",
-    # "https://raw.githubusercontent.com/DARPA-ASKEM/Model-Representations/main/petrinet/examples/sir_typed_aug.json",
-=======
     "https://raw.githubusercontent.com/DARPA-ASKEM/simulation-integration/main/raw_models/SEIRD_base_model01.json",
     "https://raw.githubusercontent.com/DARPA-ASKEM/simulation-integration/main/raw_models/SEIRHD_NPI_Type1.json",
     "https://raw.githubusercontent.com/DARPA-ASKEM/simulation-integration/main/raw_models/SEIRHD_NPI_Type2.json",
@@ -23,7 +14,6 @@
     "https://raw.githubusercontent.com/DARPA-ASKEM/simulation-integration/main/raw_models/SEIRHD_three_beta.json",
     "https://raw.githubusercontent.com/DARPA-ASKEM/simulation-integration/main/raw_models/SEIRHD_two_beta.json",
     "https://raw.githubusercontent.com/DARPA-ASKEM/simulation-integration/main/raw_models/SEIRHD_with_reinfection01.json",  # noqa: E501
->>>>>>> a1f21684
 ]
 
 REGNET_URLS = [
@@ -66,19 +56,11 @@
 ):
     assert check_keys_match(traj1, traj2)
 
-<<<<<<< HEAD
     for k, val in traj1.items():
         if val.ndim == 2:
-            assert not torch.allclose(
-                traj2[k], traj1[k]
-            ), f"Trajectories are identical in state trajectory of variable {k}, but should differ."
-=======
-    for k in traj1.keys():
-        if k[-len(postfix) :] == postfix:
             if not torch.allclose(traj2[k], traj1[k]):
                 # early return, as we've already confirmed they're not identical
                 return True
->>>>>>> a1f21684
 
     assert False, "Trajectories have identical values."
 
