--- conflicted
+++ resolved
@@ -21,20 +21,14 @@
         important_parameter: Optional[str] = None,
         data_path: Optional[str] = None,
         data_mapping: Dict[str, str] = {},
-<<<<<<< HEAD
         data_mapped_to_observable: bool = False,
-=======
->>>>>>> 45192c7f
         optimize_kwargs: Dict[str, Any] = None,
     ):
         self.url = url
         self.important_parameter = important_parameter
         self.data_path = data_path
         self.data_mapping = data_mapping
-<<<<<<< HEAD
         self.data_mapped_to_observable = data_mapped_to_observable
-=======
->>>>>>> 45192c7f
         self.optimize_kwargs = optimize_kwargs
 
 
