--- conflicted
+++ resolved
@@ -17,50 +17,24 @@
 
 # See https://github.com/DARPA-ASKEM/Model-Representations/issues/62 for discussion of valid models.
 
-<<<<<<< HEAD
-PETRI_URLS = [
-    "https://raw.githubusercontent.com/DARPA-ASKEM/simulation-integration/main/data/models/SEIRHD_NPI_Type1_petrinet.json",  # noqa: E501
-    "https://raw.githubusercontent.com/DARPA-ASKEM/simulation-integration/main/data/models/SEIRHD_NPI_Type2_petrinet.json",  # noqa: E501
-    "https://raw.githubusercontent.com/DARPA-ASKEM/simulation-integration/main/data/models/SEIRHD_with_reinfection01_petrinet.json",  # noqa: E501
-]
-
-REGNET_URLS = [
-    "https://raw.githubusercontent.com/DARPA-ASKEM/simulation-integration/main/data/models/LV_rabbits_wolves_model02_regnet.json", # noqa: E501
-    "https://raw.githubusercontent.com/DARPA-ASKEM/simulation-integration/main/data/models/LV_rabbits_wolves_model03_regnet.json", # noqa: E501
-    "https://raw.githubusercontent.com/DARPA-ASKEM/simulation-integration/main/data/models/LV_goat_chupacabra_regnet.json", # noqa: E501
-]
-
-STOCKFLOW_URLS = [
-    "https://raw.githubusercontent.com/DARPA-ASKEM/simulation-integration/main/data/models/SEIRD_stockflow.json",  # noqa: E501
-    "https://raw.githubusercontent.com/DARPA-ASKEM/simulation-integration/main/data/models/SEIRHDS_stockflow.json",  # noqa: E501
-    "https://raw.githubusercontent.com/DARPA-ASKEM/simulation-integration/main/data/models/SEIRHD_stockflow.json",  # noqa: E501
-=======
 PETRI_MODELS = [
-    ModelFixture(os.path.join(MODELS_PATH, "SEIRD_base_model01_petrinet.json"), "beta"),
     ModelFixture(os.path.join(MODELS_PATH, "SEIRHD_NPI_Type1_petrinet.json"), "gamma"),
     ModelFixture(os.path.join(MODELS_PATH, "SEIRHD_NPI_Type2_petrinet.json"), "gamma"),
-    # ModelFixture(
-    #     os.path.join(MODELS_PATH, "SEIRHD_base_model01_petrinet.json"), "beta"
-    # ),
-    # ModelFixture(
-    #     os.path.join(MODELS_PATH, "SEIRHD_with_reinfection01_petrinet.json"), "beta"
-    # ),
+    ModelFixture(
+        os.path.join(MODELS_PATH, "SEIRHD_with_reinfection01_petrinet.json"), "beta"
+    ),
 ]
 
 REGNET_MODELS = [
-    ModelFixture(
-        "https://raw.githubusercontent.com/DARPA-ASKEM/Model-Representations/main/regnet/examples/lotka_volterra.json",
-        "beta",
-    )
+    ModelFixture(os.path.join(MODELS_PATH, "LV_rabbits_wolves_model02_regnet.json"), "beta"),
+    ModelFixture(os.path.join(MODELS_PATH, "LV_rabbits_wolves_model03_regnet.json"), "beta"),
+    ModelFixture(os.path.join(MODELS_PATH, "LV_goat_chupacabra_regnet.json"), "beta"),
 ]
 
 STOCKFLOW_MODELS = [
     ModelFixture(os.path.join(MODELS_PATH, "SEIRD_stockflow.json"), "p_cbeta"),
     ModelFixture(os.path.join(MODELS_PATH, "SEIRHDS_stockflow.json"), "p_cbeta"),
     ModelFixture(os.path.join(MODELS_PATH, "SEIRHD_stockflow.json"), "p_cbeta"),
-    # ModelFixture(os.path.join(MODELS_PATH, "SEIR_stockflow.json"), "p_cbeta"),
-    # ModelFixture(os.path.join(MODELS_PATH, "SIR_stockflow.json"), "p_cbeta"),
->>>>>>> 029eb8d2
 ]
 
 MODELS = PETRI_MODELS + REGNET_MODELS + STOCKFLOW_MODELS
