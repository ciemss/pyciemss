--- conflicted
+++ resolved
@@ -1,12 +1,9 @@
 import pytest
 import json
 from pathlib import Path
-<<<<<<< HEAD
 import difflib
 from xmldiff import main
-=======
 import numpy as np
->>>>>>> f33f45a3
 
 import IPython
 from pyciemss.visuals import plots
@@ -14,7 +11,6 @@
 from scipy.spatial.distance import jensenshannon
 
 from PIL import Image
-from PIL import ImageChops
 
 import os
 import io
@@ -67,7 +63,7 @@
     new_image.convert('L')
     return new_image
 
-def png_matches(schema, ref_file):
+def png_matches(schema, ref_file, threshold):
     """Check how similiar the histograms 
     of the reference and png created from schema are. 
 
@@ -89,7 +85,7 @@
     content_hist, edges = np.histogram(content_pixels,  bins=100)
     reference_hist, edges = np.histogram(reference_pixels,  bins=100)
     # check if histograms are similiar enough
-    return checks.JS(0.02, verbose = True)(content_hist, reference_hist), jensenshannon(content_hist, reference_hist)
+    return checks.JS(threshold, verbose = True)(content_hist, reference_hist), jensenshannon(content_hist, reference_hist)
 
 
 """
@@ -145,8 +141,6 @@
     schema_file: default schema files saved within the visuals module
     ref_file: compare the created  png to this reference file
     name: stem name of reference file
-
-    If create_reference_image, recreate the reference files
     """
     with open(schema_file) as f:
         schema = json.load(f)
@@ -156,16 +150,17 @@
     if create_reference_images:
         save_png_svg(image, name, "png")
 
-    JS_boolean, JS_score = png_matches(schema, ref_file)
-    assert JS_boolean, f"Histogram divergence: Shannon Jansen value is over {JS_score}"
+    test_threshold = 0.02
+    JS_boolean, JS_score = png_matches(schema, ref_file, test_threshold)
+    assert JS_boolean, f"{name}: PNG Histogram divergence: Shannon Jansen value {JS_score} > {test_threshold} "
 
 
 @pytest.mark.parametrize("schema_file, ref_file, name", schemas(ref_ext="svg"))
 def test_export_SVG(schema_file, ref_file, name):
-    """  
-    Test all default schema files against the reference files for SVG files
-
-<<<<<<< HEAD
+    def svg_matches(wrapped):
+        if not isinstance(wrapped, IPython.display.SVG):
+            raise ValueError("Expected wrapped SVG")
+
         with open(ref_file) as f:
             ref = "".join(f.readlines())
         result = wrapped.data
@@ -183,24 +178,12 @@
                 return False
 
         return True
-=======
-    schema_file: default schema files saved within the visuals module
-    ref_file: compare the created svg to this reference file
-    name: stem name of reference file
->>>>>>> f33f45a3
-
-    If create_reference_image, recreate the reference files
-    """
+
     with open(schema_file) as f:
         schema = json.load(f)
 
     image = plots.ipy_display(schema, format="SVG")
-    # create reference files if schema is new
-    if create_reference_images:
-        save_png_svg(image, name, "svg")
-    content, reference = svg_matches(image, ref_file)
-    assert content == reference, f"SVG failed for {name}"
-
+    assert svg_matches(image), f"{name}: SVG failed for {schema_file}"
 
 
 @pytest.mark.parametrize("schema_file", schemas())
