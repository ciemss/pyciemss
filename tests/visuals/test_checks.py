from pyciemss.visuals import checks, plots
import pandas as pd
from pathlib import Path
import pytest
import numpy as np
<<<<<<< HEAD
=======
import xarray as xr


_data_file = Path(__file__).parent / "data" / "ciemss_datacube.nc"
>>>>>>> f33f45a3


def test_JS():
    d1 = [0, 0, 0, 0, 0, 5, 9, 5, 0]
    d2 = [5, 9, 5, 0, 0, 5, 9, 5, 0]
    d3 = [1, 2, 3, 4, 5, 5, 3, 2, 1]

    assert checks.JS(1)(d1, d1), "Identical distributions passes at 1"
    assert checks.JS(0)(d1, d1), "Identical distributions passes at 0"

    assert checks.JS(1)(d1, d2), "Disjoint passes at 1"
    assert checks.JS(0.4)(d1, d2) == False, "Disjoint should fail at .4"
    assert checks.JS(0.6)(d1, d3), "Overlap passes"
    assert checks.JS(0.6)(d2, d3), "Overlap passes"


def test_contains():
    _, bins = plots.histogram_multi(
        range=np.linspace(0, 20, num=100), return_bins=True
    )

    checker = checks.contains(3, 10)
    assert checker(bins), "In range"

    checker = checks.contains(-1, 10)
    assert checker(bins) == False, "Out lower"

    checker = checks.contains(3, 100)
    assert checker(bins) == False, "Out upper"

    checker = checks.contains(-10, 40)
    assert checker(bins) == False, "Out both"


def test_contains_pct():
    # TODO: This simple testing of percent-contains fails when there are
    #      not many things in the input.
    #      We should look at some better tests for small numbers of data points.
    _, bins = plots.histogram_multi(
        range=pd.Series(np.linspace(0, 20, num=100)), return_bins=True
    )

    checker = checks.contains(0, 20, 1)
    assert checker(bins), "Full range"

    checker = checks.contains(5, 15, 0.49)
    assert checker(bins), "Half middle"

    checker = checks.contains(15, 20, 0.24)
    assert checker(bins), ".25 upper"

    checker = checks.contains(0, 15, 0.74)
    assert checker(bins), ".75 lower"


@pytest.fixture
def normal0():
    return pd.Series(np.random.normal(0, size=200), name="normal-at-0")


@pytest.fixture
def normal2():
    return pd.Series(np.random.normal(2, size=200), name="normal-at-2")


def test_check_distribution_range(normal0):
    lower, upper = -2.0, 2.0
    result = checks.check_distribution_range(
        normal0,
        lower,
        upper,
        tests=[
            checks.contains(lower, upper),
            checks.contains(lower, upper, 0.99),
        ],
    )

    assert result.checks[0]
    assert result.checks[1] == False
    assert "Fail" in result.schema["title"]["text"][1]
    assert "50%" in result.schema["title"]["text"][1]


def test_compare_distributions(normal0, normal2):
    result = checks.compare_distributions(
        normal0, normal2, tests=[checks.JS(0)]
    )

    assert result.status == False
    assert "0%" in result.schema["title"]["text"][1]

    result = checks.compare_distributions(
        normal0, normal2, tests=[checks.JS(1)]
    )

    assert result.status
    assert "Pass" in result.schema["title"]["text"][1]<|MERGE_RESOLUTION|>--- conflicted
+++ resolved
@@ -3,14 +3,6 @@
 from pathlib import Path
 import pytest
 import numpy as np
-<<<<<<< HEAD
-=======
-import xarray as xr
-
-
-_data_file = Path(__file__).parent / "data" / "ciemss_datacube.nc"
->>>>>>> f33f45a3
-
 
 def test_JS():
     d1 = [0, 0, 0, 0, 0, 5, 9, 5, 0]
